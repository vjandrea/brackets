/*
 * Copyright (c) 2013 Adobe Systems Incorporated. All rights reserved.
 * 
 * Permission is hereby granted, free of charge, to any person obtaining a
 * copy of this software and associated documentation files (the "Software"),
 * to deal in the Software without restriction, including without limitation
 * the rights to use, copy, modify, merge, publish, distribute, sublicense,
 * and/or sell copies of the Software, and to permit persons to whom the
 * Software is furnished to do so, subject to the following conditions:
 * 
 * The above copyright notice and this permission notice shall be included in
 * all copies or substantial portions of the Software.
 * 
 * THE SOFTWARE IS PROVIDED "AS IS", WITHOUT WARRANTY OF ANY KIND, EXPRESS OR
 * IMPLIED, INCLUDING BUT NOT LIMITED TO THE WARRANTIES OF MERCHANTABILITY,
 * FITNESS FOR A PARTICULAR PURPOSE AND NONINFRINGEMENT. IN NO EVENT SHALL THE
 * AUTHORS OR COPYRIGHT HOLDERS BE LIABLE FOR ANY CLAIM, DAMAGES OR OTHER
 * LIABILITY, WHETHER IN AN ACTION OF CONTRACT, TORT OR OTHERWISE, ARISING
 * FROM, OUT OF OR IN CONNECTION WITH THE SOFTWARE OR THE USE OR OTHER
 * DEALINGS IN THE SOFTWARE.
 * 
 */

/*jslint vars: true, plusplus: true, devel: true, nomen: true, indent: 4, maxerr: 50 */
/*global define, describe, it, expect, beforeEach, afterEach, waits, waitsFor, runs, $, window */

define(function (require, exports, module) {
    "use strict";
    
    var Directory           = require("filesystem/Directory"),
        File                = require("filesystem/File"),
        FileSystem          = require("filesystem/FileSystem"),
        FileSystemStats     = require("filesystem/FileSystemStats"),
        FileSystemError     = require("filesystem/FileSystemError"),
        MockFileSystemImpl  = require("./MockFileSystemImpl");
    
    describe("FileSystem", function () {
        
        // Setup
        
        var fileSystem;
        
        beforeEach(function () {
            // Create an FS instance for testing
            MockFileSystemImpl.reset();
            fileSystem = new FileSystem._FileSystem();
            fileSystem.init(MockFileSystemImpl);
            fileSystem.watch(fileSystem.getDirectoryForPath("/"), function () {return true; }, function () {});
        });
        
        // Callback factories
        function resolveCallback() {
            var callback = function (err, entry) {
                callback.error = err;
                callback.entry = entry;
                callback.wasCalled = true;
            };
            return callback;
        }
        
        function errorCallback() {
            var callback = function (err) {
                callback.error = err;
                callback.wasCalled = true;
            };
            return callback;
        }
        
        function readCallback() {
            var callback = function (err, data, stat) {
                callback.error = err;
                callback.data = data;
                callback.stat = stat;
                callback.wasCalled = true;
            };
            return callback;
        }
        
        // Utilities
        
        /** Pass this to when() as the 'callback' or 'notify' value to delay invoking the callback or change handler by a fixed amount of time */
        function delay(ms) {
            function generateCbWrapper(cb) {
                function cbReadyToRun() {
                    var _args = arguments;
                    window.setTimeout(function () {
                        cb.apply(null, _args);
                    }, ms);
                }
                return cbReadyToRun;
            }
            return generateCbWrapper;
        }
    
        function getContentsCallback() {
            var callback = function (err, contents) {
                callback.error = err;
                callback.contents = contents;
                callback.wasCalled = true;
            };
            return callback;
        }
        
        describe("Path normalization", function () {
            // Auto-prepended to both origPath & normPath in all the test helpers below
            var prefix = "";
            
            function expectNormFile(origPath, normPath) {
                var file = fileSystem.getFileForPath(prefix + origPath);
                expect(file.fullPath).toBe(prefix + normPath);
            }
            function expectNormDir(origPath, normPath) {
                var dir = fileSystem.getDirectoryForPath(prefix + origPath);
                expect(dir.fullPath).toBe(prefix + normPath);
            }
            function expectInvalidFile(origPath) {
                function tryToMakeFile() {
                    return fileSystem.getFileForPath(prefix + origPath);
                }
                expect(tryToMakeFile).toThrow();
            }
            
            // Runs all the tests N times, once with each prefix
            function testPrefixes(prefixes, tests) {
                prefixes.forEach(function (pre) {
                    prefix = pre;
                    tests();
                });
                prefix = "";
            }
            
            it("should ensure trailing slash on directory paths", function () {
                testPrefixes(["", "c:"], function () {
                    expectNormDir("/foo", "/foo/");
                    expectNormDir("/foo/bar", "/foo/bar/");
                    
                    // Paths *with* trailing slash should be unaffected
                    expectNormDir("/", "/");
                    expectNormDir("/foo/", "/foo/");
                    expectNormDir("/foo/bar/", "/foo/bar/");
                });
            });
            
            it("should eliminate duplicated (contiguous) slashes", function () {
                testPrefixes(["", "c:"], function () {
                    expectNormDir("//", "/");
                    expectNormDir("///", "/");
                    expectNormDir("//foo", "/foo/");
                    expectNormDir("/foo//", "/foo/");
                    expectNormDir("//foo//", "/foo/");
                    expectNormDir("///foo///", "/foo/");
                    expectNormDir("/foo//bar", "/foo/bar/");
                    expectNormDir("/foo///bar", "/foo/bar/");
                    
                    expectNormFile("//foo", "/foo");
                    expectNormFile("///foo", "/foo");
                    expectNormFile("/foo//bar", "/foo/bar");
                    expectNormFile("/foo///bar", "/foo/bar");
                    expectNormFile("//foo///bar", "/foo/bar");
                    expectNormFile("///foo///bar", "/foo/bar");
                    expectNormFile("///foo//bar", "/foo/bar");
                    expectNormFile("///foo/bar", "/foo/bar");
                });
            });
            
            it("should normalize out '..' segments", function () {
                testPrefixes(["", "c:"], function () {
                    expectNormDir("/foo/..", "/");
                    expectNormDir("/foo/bar/..", "/foo/");
                    expectNormDir("/foo/../bar", "/bar/");
                    expectNormDir("/foo//../bar", "/bar/");  // even with duplicated "/"es
                    expectNormDir("/foo/..//bar", "/bar/");  // even with duplicated "/"es
                    expectNormDir("/foo/one/two/three/../../../bar", "/foo/bar/");
                    expectNormDir("/foo/one/two/../two/three", "/foo/one/two/three/");
                    expectNormDir("/foo/one/two/../three/../bar", "/foo/one/bar/");
                    
                    expectNormFile("/foo/../bar", "/bar");
                    expectNormFile("/foo//../bar", "/bar");  // even with duplicated "/"es
                    expectNormFile("/foo/..//bar", "/bar");  // even with duplicated "/"es
                    expectNormFile("/foo/one/two/three/../../../bar", "/foo/bar");
                    expectNormFile("/foo/one/two/../two/three", "/foo/one/two/three");
                    expectNormFile("/foo/one/two/../three/../bar", "/foo/one/bar");
                    
                    // Can't go back past root
                    expectInvalidFile("/..");
                    expectInvalidFile("/../");
                    expectInvalidFile("/foo/../../bar");
                    expectInvalidFile("/foo/../bar/../..");
                });
            });
        });
        
        describe("parent and name properties", function () {
            it("should have a name property", function () {
                var file = fileSystem.getFileForPath("/subdir/file3.txt"),
                    directory = fileSystem.getDirectoryForPath("/subdir/foo/");
                
                expect(file.name).toBe("file3.txt");
                expect(directory.name).toBe("foo");
            });
            it("should have a parentPath property if it is not a root directory", function () {
                var file = fileSystem.getFileForPath("/subdir/file3.txt"),
                    directory = fileSystem.getDirectoryForPath("/subdir/foo/");
                
                expect(file.parentPath).toBe("/subdir/");
                expect(directory.parentPath).toBe("/subdir/");
            });
            it("should not have a parentPath property if it is a root directory", function () {
                var unixRootDir = fileSystem.getDirectoryForPath("/"),
                    winRootDir = fileSystem.getDirectoryForPath("B:");
                
                expect(unixRootDir.parentPath).toBeNull();
                expect(winRootDir.parentPath).toBeNull();
            });
        });
        
        describe("Singleton enforcement", function () {
            it("should return the same File object for the same path", function () {
                var cb = resolveCallback();
                expect(fileSystem.getFileForPath("/file1.txt")).toEqual(fileSystem.getFileForPath("/file1.txt"));
                expect(fileSystem.getFileForPath("/file1.txt")).not.toEqual(fileSystem.getFileForPath("/file2.txt"));
                runs(function () {
                    fileSystem.resolve("/file1.txt", cb);
                });
                waitsFor(function () { return cb.wasCalled; });
                runs(function () {
                    expect(cb.error).toBeFalsy();
                    expect(fileSystem.getFileForPath("/file1.txt")).toEqual(cb.entry);
                });
            });
            
            it("should return the same Directory object for the same path", function () {
                var cb = resolveCallback();
                expect(fileSystem.getDirectoryForPath("/subdir/")).toEqual(fileSystem.getFileForPath("/subdir/"));
                expect(fileSystem.getDirectoryForPath("/subdir/")).not.toEqual(fileSystem.getFileForPath("/subdir2/"));
                runs(function () {
                    fileSystem.resolve("/subdir/", cb);
                });
                waitsFor(function () { return cb.wasCalled; });
                runs(function () {
                    expect(cb.error).toBeFalsy();
                    expect(fileSystem.getDirectoryForPath("/subdir/")).toEqual(cb.entry);
                });
            });
        });
        
        describe("Resolve", function () {
            function testResolve(path, expectedError, expectedType) {
                var cb = resolveCallback();
                runs(function () {
                    fileSystem.resolve(path, cb);
                });
                waitsFor(function () { return cb.wasCalled; });
                runs(function () {
                    if (!expectedError) {
                        expect(cb.error).toBeFalsy();
                    } else {
                        expect(cb.error).toBe(expectedError);
                    }
                    if (expectedType) {
                        expect(cb.entry instanceof expectedType).toBeTruthy();
                    }
                });
            }
            
            it("should resolve a File", function () {
                testResolve("/subdir/file3.txt", null, File);
            });
            it("should resolve a Directory", function () {
                testResolve("/subdir/", null, Directory);
            });
            it("should return an error if the File/Directory is not found", function () {
                testResolve("/doesnt-exist.txt", FileSystemError.NOT_FOUND);
                testResolve("/doesnt-exist/", FileSystemError.NOT_FOUND);
            });
        });
        
        describe("Rename", function () {
            it("should rename a File", function () {
                var file = fileSystem.getFileForPath("/file1.txt"),
                    cb = errorCallback();
                
                runs(function () {
                    file.rename("/file1-renamed.txt", cb);
                });
                waitsFor(function () { return cb.wasCalled; });
                runs(function () {
                    expect(cb.error).toBeFalsy();
                    expect(file.fullPath).toBe("/file1-renamed.txt");
                    expect(fileSystem.getFileForPath("/file1-renamed.txt")).toBe(file);
                    expect(fileSystem.getFileForPath("/file1.txt")).not.toBe(file);
                });
            });
            
            it("should fail if the file doesn't exist", function () {
                var file = fileSystem.getFileForPath("/doesnt-exist.txt"),
                    cb = errorCallback();
                
                runs(function () {
                    file.rename("foo.txt", cb);
                });
                waitsFor(function () { return cb.wasCalled; });
                runs(function () {
                    expect(cb.error).toBe(FileSystemError.NOT_FOUND);
                });
            });
            
            it("should fail if the new name already exists", function () {
                var file = fileSystem.getFileForPath("/file1.txt"),
                    cb = errorCallback();
                
                runs(function () {
                    file.rename("/file2.txt", cb);
                });
                waitsFor(function () { return cb.wasCalled; });
                runs(function () {
                    expect(cb.error).toBe(FileSystemError.ALREADY_EXISTS);
                });
            });
            
            it("should rename a Directory", function () {
                var directory = fileSystem.getDirectoryForPath("/subdir/"),
                    file = fileSystem.getFileForPath("/subdir/file3.txt"),
                    cb = errorCallback();
                
                runs(function () {
                    directory.rename("/subdir-renamed/", cb);
                });
                waitsFor(function () { return cb.wasCalled; });
                runs(function () {
                    expect(cb.error).toBeFalsy();
                    expect(directory.fullPath).toBe("/subdir-renamed/");
                    expect(file.fullPath).toBe("/subdir-renamed/file3.txt");
                });
            });
        });
        
        
        describe("Read directory", function () {
            it("should read a Directory", function () {
                var directory = fileSystem.getDirectoryForPath("/subdir/"),
                    cb = getContentsCallback();
                
                runs(function () {
                    directory.getContents(cb);
                });
                waitsFor(function () { return cb.wasCalled; });
                runs(function () {
                    expect(cb.error).toBeFalsy();
                    expect(cb.contents.length).toBe(2);
                    expect(cb.contents[0].fullPath).toBe("/subdir/file3.txt");
                });
            });
            
            it("should return an error if the Directory can't be found", function () {
                var directory = fileSystem.getDirectoryForPath("/doesnt-exist/"),
                    cb = getContentsCallback();
                
                runs(function () {
                    directory.getContents(cb);
                });
                waitsFor(function () { return cb.wasCalled; });
                runs(function () {
                    expect(cb.error).toBe(FileSystemError.NOT_FOUND);
                });
            });
            
            it("should only call the impl once for simultaneous read requests", function () {
                var directory = fileSystem.getDirectoryForPath("/subdir/"),
                    cb = getContentsCallback(),
                    cb2 = getContentsCallback(),
                    cbCount = 0;
                
                function delayedCallback(cb) {
                    return function () {
                        var args = arguments;
                        window.setTimeout(function () {
                            cbCount++;
                            cb.apply(null, args);
                        }, 300);
                    };
                }
                
                MockFileSystemImpl.when("readdir", "/subdir/", {callback: delayedCallback});
                
                // Fire off 2 getContents() calls in rapid succession
                runs(function () {
                    // Make sure cached data is cleared
                    directory._contents = undefined;
                    directory.getContents(cb);
                    directory.getContents(cb2);
                    expect(cb.wasCalled).toBeFalsy(); // Callback should *not* have been called yet
                });
                waitsFor(function () { return cb.wasCalled && cb2.wasCalled; });
                runs(function () {
                    expect(cb.wasCalled).toBe(true);
                    expect(cb.error).toBeFalsy();
                    expect(cb2.wasCalled).toBe(true);
                    expect(cb2.error).toBeFalsy();
                    expect(cb.contents).toEqual(cb2.contents);
                    expect(cbCount).toBe(1);
                });
            });
        });
        
        describe("Create directory", function () {
            it("should create a Directory", function () {
                var directory = fileSystem.getDirectoryForPath("/subdir2/"),
                    cb = errorCallback(),
                    cbCalled = false;
                
                runs(function () {
                    directory.exists(function (exists) {
                        expect(exists).toBe(false);
                        cbCalled = true;
                    });
                });
                waitsFor(function () { return cbCalled; });
                runs(function () {
                    directory.create(cb);
                });
                waitsFor(function () { return cb.wasCalled; });
                runs(function () {
                    expect(cb.error).toBeFalsy();
                    directory.exists(function (exists) {
                        expect(exists).toBe(true);
                    });
                });
            });
        });
        
        describe("Read and write files", function () {
            it("should read and write files", function () {
                var file = fileSystem.getFileForPath("/subdir/file4.txt"),
                    newContents = "New file contents",
                    firstReadCB = readCallback(),
                    writeCB = errorCallback(),
                    secondReadCB = readCallback();
                
                // Verify initial contents
                runs(function () {
                    file.read(firstReadCB);
                });
                waitsFor(function () { return firstReadCB.wasCalled; });
                runs(function () {
                    expect(firstReadCB.error).toBeFalsy();
                    expect(firstReadCB.data).toBe("File 4 Contents");
                });
                
                // Write new contents
                runs(function () {
                    file.write(newContents, writeCB);
                });
                waitsFor(function () { return writeCB.wasCalled; });
                runs(function () {
                    expect(writeCB.error).toBeFalsy();
                });
                
                // Verify new contents
                runs(function () {
                    file.read(secondReadCB);
                });
                waitsFor(function () { return secondReadCB.wasCalled; });
                runs(function () {
                    expect(secondReadCB.error).toBeFalsy();
                    expect(secondReadCB.data).toBe(newContents);
                });
            });
            
            it("should return an error if the file can't be found", function () {
                var file = fileSystem.getFileForPath("/doesnt-exist.txt"),
                    cb = readCallback();
                
                runs(function () {
                    file.read(cb);
                });
                waitsFor(function () { return cb.wasCalled; });
                runs(function () {
                    expect(cb.error).toBe(FileSystemError.NOT_FOUND);
                });
            });
            
            it("should create a new file if needed", function () {
                var file = fileSystem.getFileForPath("/new-file.txt"),
                    cb = errorCallback(),
                    readCb = readCallback(),
                    cbCalled = false,
                    newContents = "New file contents";
                
                runs(function () {
                    file.exists(function (exists) {
                        expect(exists).toBe(false);
                        cbCalled = true;
                    });
                });
                waitsFor(function () { return cbCalled; });
                runs(function () {
                    file.write(newContents, cb);
                });
                waitsFor(function () { return cb.wasCalled; });
                runs(function () {
                    expect(cb.error).toBeFalsy();
                    file.read(readCb);
                });
                waitsFor(function () { return readCb.wasCalled; });
                runs(function () {
                    expect(readCb.error).toBeFalsy();
                    expect(readCb.data).toBe(newContents);
                });
            });
        });
        
        describe("FileSystemEntry.visit", function () {
            beforeEach(function () {
                function initEntry(entry, command, args) {
                    var cb = getContentsCallback();
                    
                    args.push(cb);
                    runs(function () {
                        entry[command].apply(entry, args);
                    });
                    waitsFor(function () { return cb.wasCalled; });
                    runs(function () {
                        expect(cb.error).toBeFalsy();
                    });
                }

                function initDir(path) {
                    initEntry(fileSystem.getDirectoryForPath(path), "create", []);
                }
                
                function initFile(path) {
                    initEntry(fileSystem.getFileForPath(path), "write", ["abc"]);
                }
                
                initDir("/visit/");
                initFile("/visit/file.txt");
                initDir("/visit/subdir1/");
                initDir("/visit/subdir2/");
                initFile("/visit/subdir1/subfile11.txt");
                initFile("/visit/subdir1/subfile12.txt");
                initFile("/visit/subdir2/subfile21.txt");
                initFile("/visit/subdir2/subfile22.txt");
            });
            
            it("should visit all entries by default", function () {
                var directory = fileSystem.getDirectoryForPath("/visit/"),
                    results = {},
                    visitor = function (entry) {
                        results[entry.fullPath] = entry;
                        return true;
                    };
                
                var cb = getContentsCallback();
                runs(function () {
                    directory.visit(visitor, cb);
                });
                waitsFor(function () { return cb.wasCalled; });
                runs(function () {
                    expect(cb.error).toBeFalsy();
                    expect(Object.keys(results).length).toBe(8);
                    expect(results["/visit/"]).toBeTruthy();
                    expect(results["/visit/file.txt"]).toBeTruthy();
                    expect(results["/visit/subdir1/"]).toBeTruthy();
                    expect(results["/visit/subdir2/"]).toBeTruthy();
                    expect(results["/visit/subdir1/subfile11.txt"]).toBeTruthy();
                    expect(results["/visit/subdir1/subfile12.txt"]).toBeTruthy();
                    expect(results["/visit/subdir2/subfile21.txt"]).toBeTruthy();
                    expect(results["/visit/subdir2/subfile21.txt"]).toBeTruthy();
                    expect(results["/"]).not.toBeTruthy();
                });
            });
            
            it("should visit with a specified maximum depth", function () {
                var directory = fileSystem.getDirectoryForPath("/visit/"),
                    results = {},
                    visitor = function (entry) {
                        results[entry.fullPath] = entry;
                        return true;
                    };
                
                var cb = getContentsCallback();
                runs(function () {
                    directory.visit(visitor, {maxDepth: 1}, cb);
                });
                waitsFor(function () { return cb.wasCalled; });
                runs(function () {
                    expect(cb.error).toBeFalsy();
                    expect(Object.keys(results).length).toBe(4);
                    expect(results["/visit/"]).toBeTruthy();
                    expect(results["/visit/file.txt"]).toBeTruthy();
                    expect(results["/visit/subdir1/"]).toBeTruthy();
                    expect(results["/visit/subdir2/"]).toBeTruthy();
                    expect(results["/visit/subdir1/subfile11.txt"]).not.toBeTruthy();
                    expect(results["/visit/subdir1/subfile12.txt"]).not.toBeTruthy();
                    expect(results["/visit/subdir2/subfile21.txt"]).not.toBeTruthy();
                    expect(results["/visit/subdir2/subfile21.txt"]).not.toBeTruthy();
                    expect(results["/"]).not.toBeTruthy();
                });
            });
            
            it("should visit with a specified maximum number of entries", function () {
                var directory = fileSystem.getDirectoryForPath("/visit/"),
                    results = {},
                    visitor = function (entry) {
                        results[entry.fullPath] = entry;
                        return true;
                    };
                
                var cb = getContentsCallback();
                runs(function () {
                    directory.visit(visitor, {maxEntries: 4}, cb);
                });
                waitsFor(function () { return cb.wasCalled; });
                runs(function () {
                    expect(cb.error).toBe(FileSystemError.TOO_MANY_ENTRIES);
                    expect(Object.keys(results).length).toBe(4);
                    expect(results["/visit/"]).toBeTruthy();
                    expect(results["/visit/file.txt"]).toBeTruthy();
                    expect(results["/"]).not.toBeTruthy();
                });
            });
            
            it("should visit only children of directories admitted by the filter", function () {
                var directory = fileSystem.getDirectoryForPath("/visit/"),
                    results = {},
                    visitor = function (entry) {
                        results[entry.fullPath] = entry;
                        return entry.name === "visit" || /1$/.test(entry.name);
                    };
                
                var cb = getContentsCallback();
                runs(function () {
                    directory.visit(visitor, cb);
                });
                waitsFor(function () { return cb.wasCalled; });
                runs(function () {
                    expect(cb.error).toBeFalsy();
                    expect(Object.keys(results).length).toBe(6);
                    expect(results["/visit/"]).toBeTruthy();
                    expect(results["/visit/file.txt"]).toBeTruthy();
                    expect(results["/visit/subdir1/"]).toBeTruthy();
                    expect(results["/visit/subdir2/"]).toBeTruthy();
                    expect(results["/visit/subdir1/subfile11.txt"]).toBeTruthy();
                    expect(results["/visit/subdir1/subfile12.txt"]).toBeTruthy();
                    expect(results["/visit/subdir2/subfile21.txt"]).not.toBeTruthy();
                    expect(results["/visit/subdir2/subfile21.txt"]).not.toBeTruthy();
                    expect(results["/"]).not.toBeTruthy();
                });
            });
            
            it("should converge when visiting directories with symlink cycles", function () {
                
                function addSymbolicLink(dir, name, target) {

                    // Add the symbolic link to the base directory
                    MockFileSystemImpl.when("readdir", dir, { callback: function (cb) {
                        return function (err, contents, contentsStats, contentsStatsErrors) {
                            contents.push("/" + name);
                            contentsStats.push(new FileSystemStats({
                                isFile: false,
                                mtime: new Date(),
<<<<<<< HEAD
                                realpath: target
=======
                                realPath: target
>>>>>>> b4c6ef0f
                            }));
                            
                            cb(err, contents, contentsStats, contentsStatsErrors);
                        };
                    }});
                    
                    // use the target's contents when listing the contents of the link
                    MockFileSystemImpl.when("readdir", dir + name + "/", { callback: function (cb) {
                        return function (err, contents, contentsStats, contentsStatsErrors) {
                            MockFileSystemImpl.readdir(target, cb);
                        };
                    }});
                    
                    // clear cached data for the base directory so readdir will be called
                    fileSystem.getDirectoryForPath(dir)._clearCachedData();
                }
                
                addSymbolicLink("/visit/subdir1/", "subdir2link", "/visit/subdir2/");
                addSymbolicLink("/visit/subdir2/", "subdir1link", "/visit/subdir1/");

                var directory = fileSystem.getDirectoryForPath("/visit/"),
                    results = {},
                    visitor = function (entry) {
                        results[entry.fullPath] = entry;
                        return true;
                    };
                
                var cb = getContentsCallback();
                runs(function () {
                    directory.visit(visitor, cb);
                });
                waitsFor(function () { return cb.wasCalled; });
                runs(function () {
                    expect(cb.error).toBeFalsy();
                    expect(Object.keys(results).length).toBe(12);
                    expect(results["/visit/"]).toBeTruthy();
                    expect(results["/visit/file.txt"]).toBeTruthy();
                    expect(results["/visit/subdir1/"]).toBeTruthy();
                    expect(results["/visit/subdir2/"]).toBeTruthy();
                    expect(results["/visit/subdir1/subfile11.txt"]).toBeTruthy();
                    expect(results["/visit/subdir1/subfile12.txt"]).toBeTruthy();
                    expect(results["/visit/subdir2/subfile21.txt"]).toBeTruthy();
                    expect(results["/visit/subdir2/subfile21.txt"]).toBeTruthy();
                    expect(results["/visit/subdir1/subdir2link/subdir1link/subdir2link/"]).not.toBeTruthy();
                    expect(results["/visit/subdir1/subdir1link/subdir2link/subdir1link/"]).not.toBeTruthy();
                    expect(results["/"]).not.toBeTruthy();
                });
            });
        });
        
        describe("Event timing", function () {
            
            it("should notify rename callback before 'change' event", function () {
                var origFilePath = "/file1.txt",
                    origFile = fileSystem.getFileForPath(origFilePath),
                    renamedFilePath = "/file1_renamed.txt";
                
                runs(function () {
                    var renameDone = false, changeDone = false;
                    
                    // Delay impl callback to happen after impl watcher notification
                    MockFileSystemImpl.when("rename", origFilePath, {
                        callback: delay(250)
                    });
                    
                    $(fileSystem).on("change", function (evt, entry) {
                        expect(renameDone).toBe(true);  // this is the important check: callback should have already run!
                        changeDone = true;
                    });
                    
                    origFile.rename(renamedFilePath, function (err) {
                        expect(err).toBeFalsy();
                        renameDone = true;
                    });
                    
                    waitsFor(function () { return changeDone && renameDone; });
                });
                
                runs(function () {
                    expect(origFile.fullPath).toBe(renamedFilePath);
                });
            });
            
            
            it("should notify write callback before 'change' event", function () {
                var testFilePath = "/file1.txt",
                    testFile = fileSystem.getFileForPath(testFilePath);
                
                runs(function () {
                    var writeDone = false, changeDone = false;
                    
                    // Delay impl callback to happen after impl watcher notification
                    MockFileSystemImpl.when("writeFile", testFilePath, {
                        callback: delay(250)
                    });
                    
                    $(fileSystem).on("change", function (evt, entry) {
                        expect(writeDone).toBe(true);  // this is the important check: callback should have already run!
                        changeDone = true;
                    });
                    
                    testFile.write("Foobar", function (err) {
                        expect(err).toBeFalsy();
                        writeDone = true;
                    });
                    
                    waitsFor(function () { return changeDone && writeDone; });
                });
            });
            
            // Used for various tests below where two write operations (to two different files) overlap in various ways
            function dualWrite(cb1Delay, watcher1Delay, cb2Delay, watcher2Delay) {
                var testFile1 = fileSystem.getFileForPath("/file1.txt"),
                    testFile2 = fileSystem.getFileForPath("/file2.txt");
                
                runs(function () {
                    var write1Done = false, change1Done = false;
                    var write2Done = false, change2Done = false;
                    
                    // Delay impl callback to happen after impl watcher notification
                    MockFileSystemImpl.when("writeFile", "/file1.txt", {
                        callback: delay(cb1Delay),
                        notify: delay(watcher1Delay)
                    });
                    MockFileSystemImpl.when("writeFile", "/file2.txt", {
                        callback: delay(cb2Delay),
                        notify: delay(watcher2Delay)
                    });
                    
                    $(fileSystem).on("change", function (evt, entry) {
                        // this is the important check: both callbacks should have already run!
                        expect(write1Done).toBe(true);
                        expect(write2Done).toBe(true);
                        
                        expect(entry.fullPath === "/file1.txt" || entry.fullPath === "/file2.txt").toBe(true);
                        if (entry.fullPath === "/file1.txt") {
                            change1Done = true;
                        } else {
                            change2Done = true;
                        }
                    });
                    
                    // We always *start* both operations together, synchronously
                    // What varies is when the impl callbacks for for each op, and when the impl's watcher notices each op
                    fileSystem.getFileForPath("/file1.txt").write("Foobar 1", function (err) {
                        expect(err).toBeFalsy();
                        write1Done = true;
                    });
                    fileSystem.getFileForPath("/file2.txt").write("Foobar 2", function (err) {
                        expect(err).toBeFalsy();
                        write2Done = true;
                    });
                    
                    waitsFor(function () { return change1Done && write1Done && change2Done && write2Done; });
                });
            }
            
            it("should handle overlapping writes to different files - 2nd file finishes much faster", function () {
                dualWrite(100, 200, 0, 0);
            });
            it("should handle overlapping writes to different files - 2nd file finishes much faster, 1st file watcher runs early", function () {
                dualWrite(200, 100, 0, 0);
            });
            it("should handle overlapping writes to different files - 1st file finishes much faster", function () {
                dualWrite(0, 0, 100, 200);
            });
            it("should handle overlapping writes to different files - 1st file finishes much faster, 2nd file watcher runs early", function () {
                dualWrite(0, 0, 200, 100);
            });
            it("should handle overlapping writes to different files - both watchers run early", function () {
                dualWrite(100, 0, 200, 0);
            });
            it("should handle overlapping writes to different files - both watchers run early, reversed", function () {
                dualWrite(100, 50, 200, 0);
            });
            it("should handle overlapping writes to different files - 2nd file finishes faster, both watchers run early", function () {
                dualWrite(200, 0, 100, 0);
            });
            it("should handle overlapping writes to different files - 2nd file finishes faster, both watchers run early, reversed", function () {
                dualWrite(200, 50, 100, 0);
            });
            it("should handle overlapping writes to different files - watchers run in order", function () {
                dualWrite(0, 100, 0, 200);
            });
            it("should handle overlapping writes to different files - watchers reversed", function () {
                dualWrite(0, 200, 0, 100);
            });
            it("should handle overlapping writes to different files - nonoverlapping in order", function () {
                dualWrite(0, 50, 100, 200);
            });
            it("should handle overlapping writes to different files - nonoverlapping reversed", function () {
                dualWrite(100, 200, 0, 50);
            });
            it("should handle overlapping writes to different files - overlapped in order", function () {
                dualWrite(0, 100, 50, 200);
            });
            it("should handle overlapping writes to different files - overlapped reversed", function () {
                dualWrite(50, 200, 0, 100);
            });
        });
        
        
    });
});<|MERGE_RESOLUTION|>--- conflicted
+++ resolved
@@ -660,11 +660,7 @@
                             contentsStats.push(new FileSystemStats({
                                 isFile: false,
                                 mtime: new Date(),
-<<<<<<< HEAD
-                                realpath: target
-=======
                                 realPath: target
->>>>>>> b4c6ef0f
                             }));
                             
                             cb(err, contents, contentsStats, contentsStatsErrors);
