/*
 * Copyright (c) 2012 Adobe Systems Incorporated. All rights reserved.
 *  
 * Permission is hereby granted, free of charge, to any person obtaining a
 * copy of this software and associated documentation files (the "Software"), 
 * to deal in the Software without restriction, including without limitation 
 * the rights to use, copy, modify, merge, publish, distribute, sublicense, 
 * and/or sell copies of the Software, and to permit persons to whom the 
 * Software is furnished to do so, subject to the following conditions:
 *  
 * The above copyright notice and this permission notice shall be included in
 * all copies or substantial portions of the Software.
 *  
 * THE SOFTWARE IS PROVIDED "AS IS", WITHOUT WARRANTY OF ANY KIND, EXPRESS OR
 * IMPLIED, INCLUDING BUT NOT LIMITED TO THE WARRANTIES OF MERCHANTABILITY, 
 * FITNESS FOR A PARTICULAR PURPOSE AND NONINFRINGEMENT. IN NO EVENT SHALL THE
 * AUTHORS OR COPYRIGHT HOLDERS BE LIABLE FOR ANY CLAIM, DAMAGES OR OTHER 
 * LIABILITY, WHETHER IN AN ACTION OF CONTRACT, TORT OR OTHERWISE, ARISING 
 * FROM, OUT OF OR IN CONNECTION WITH THE SOFTWARE OR THE USE OR OTHER 
 * DEALINGS IN THE SOFTWARE.
 * 
 */

/*jslint vars: true, plusplus: true, devel: true, browser: true, nomen: true, indent: 4, maxerr: 50 */
<<<<<<< HEAD
/*global require, define, $, beforeEach, afterEach, jasmine, brackets */
=======
/*global require, define, $, beforeEach, afterEach, brackets */
>>>>>>> abf24931

// Set the baseUrl to brackets/src
require.config({
    baseUrl: "../src"/*,
    urlArgs: "bust=" + (new Date()).getTime() // cache busting */
});

define(function (require, exports, module) {
    'use strict';
    
    // Utility dependency
<<<<<<< HEAD
    var SpecRunnerUtils = require("spec/SpecRunnerUtils.js"),
        PerformanceReporter = require("perf/PerformanceReporter.js").PerformanceReporter;
    
    var suite;
    
=======
    var SpecRunnerUtils     = require("spec/SpecRunnerUtils.js"),
        ExtensionLoader     = require("utils/ExtensionLoader"),
        FileIndexManager    = require("project/FileIndexManager"),
        FileUtils           = require("file/FileUtils"),
        NativeFileSystem    = require("file/NativeFileSystem").NativeFileSystem;

    // Load test specs

    require("spec/LowLevelFileIO-test.js");
    require("spec/DocumentCommandHandlers-test.js");
    require("spec/NativeFileSystem-test.js");
    require("spec/PreferencesManager-test.js");
    require("spec/Editor-test.js");
    require("spec/EditorCommandHandlers-test.js");
    require("spec/ProjectManager-test.js");
    require("spec/WorkingSetView-test.js");
    require("spec/KeyMap-test.js");
    require("spec/FileIndexManager-test.js");
    require("spec/CodeHintUtils-test.js");
    require("spec/CSSUtils-test.js");
    require("spec/InlineEditorProviders-test.js");
    require("spec/MultiRangeInlineEditor-test.js");
    require("spec/LiveDevelopment-test.js");
    require("spec/ViewUtils-test.js");


    // AUTOMATED PERFORMANCE
    // Disabled in repo. Uncomment to run performance tests
    // TODO: set up separate performance tests suite that can be run from the debug menu
    //require("spec/Performance-test.js");


    // Define core brackets namespace if it isn't already defined
    //
    // We can't simply do 'brackets = {}' to define it in the global namespace because
    // we're in "use strict" mode. Most likely, 'window' will always point to the global
    // object when this code is running. However, in case it isn't (e.g. if we're running 
    // inside Node for CI testing) we use this trick to get the global object.
    //
    // Taken from:
    //   http://stackoverflow.com/questions/3277182/how-to-get-the-global-object-in-javascript
    var Fn = Function, global = (new Fn('return this'))();
    if (!global.brackets) {
        global.brackets = {};
    }

    // Loading extensions requires creating new require.js contexts, which requires access to the global 'require' object
    // that always gets hidden by the 'require' in the AMD wrapper. We store this in the brackets object here so that 
    // the ExtensionLoader doesn't have to have access to the global object.
    brackets.libRequire = global.require;

    // Also store our current require.js context (the one that loads brackets core modules) so that extensions can use it
    // Note: we change the name to "getModule" because this won't do exactly the same thing as 'require' in AMD-wrapped
    // modules. The extension will only be able to load modules that have already been loaded once.
    brackets.getModule = require;

    var bracketsPath = FileUtils.getNativeBracketsDirectoryPath();

    // This returns path to test folder, so convert to src
    bracketsPath = bracketsPath.replace("brackets/test", "brackets/src");

    ExtensionLoader.testAllExtensionsInNativeDirectory(
        bracketsPath + "/extensions/default",
        "extensions/default"
    );
    ExtensionLoader.testAllExtensionsInNativeDirectory(
        bracketsPath + "/extensions/user",
        "extensions/user"
    );


>>>>>>> abf24931
    beforeEach(function () {
        // Unique key for unit testing
        localStorage.setItem("preferencesKey", SpecRunnerUtils.TEST_PREFERENCES_KEY);
    });
    
    afterEach(function () {
        // Clean up preferencesKey
        localStorage.removeItem("preferencesKey");
    });
        
    function getParamMap() {
        var params = document.location.search.substring(1).split('&'),
            paramMap = {},
            i,
            p;
    
        for (i = 0; i < params.length; i++) {
            p = params[i].split('=');
            paramMap[decodeURIComponent(p[0])] = decodeURIComponent(p[1]);
        }
        
        return paramMap;
    }
    
    function init() {
        var jasmineEnv = jasmine.getEnv(),
            runner = jasmineEnv.currentRunner(),
            currentWindowOnload = window.onload;
        
        jasmineEnv.updateInterval = 1000;
        
        window.onload = function () {
            if (currentWindowOnload) {
                currentWindowOnload();
            }
            
            jasmineEnv.addReporter(new jasmine.BootstrapReporter(document));
            
            $("#show-dev-tools").click(function () {
                brackets.app.showDeveloperTools();
            });
            $("#reload").click(function () {
                window.location.reload(true);
            });
            
            suite = getParamMap().suite || localStorage.getItem("SpecRunner.suite") || "UnitTestSuite";
            
            // add performance reporting
            if (suite === "PerformanceTestSuite") {
                jasmineEnv.addReporter(new PerformanceReporter());
            }
            
            localStorage.setItem("SpecRunner.suite", suite);
            
            $("#" + suite).closest("li").toggleClass("active", true);
            
            var jsonResult = $.getJSON(suite + ".json");
            
            jsonResult.done(function (data) {
                // load specs and run jasmine
                require(data.specs, function () {
                    jasmineEnv.execute();
                });
            });
        };
    }

    init();
});<|MERGE_RESOLUTION|>--- conflicted
+++ resolved
@@ -22,11 +22,7 @@
  */
 
 /*jslint vars: true, plusplus: true, devel: true, browser: true, nomen: true, indent: 4, maxerr: 50 */
-<<<<<<< HEAD
 /*global require, define, $, beforeEach, afterEach, jasmine, brackets */
-=======
-/*global require, define, $, beforeEach, afterEach, brackets */
->>>>>>> abf24931
 
 // Set the baseUrl to brackets/src
 require.config({
@@ -38,94 +34,12 @@
     'use strict';
     
     // Utility dependency
-<<<<<<< HEAD
-    var SpecRunnerUtils = require("spec/SpecRunnerUtils.js"),
+    var SpecRunnerUtils     = require("spec/SpecRunnerUtils.js"),
+        ExtensionLoader     = require("utils/ExtensionLoader"),
+        FileUtils           = require("file/FileUtils"),
         PerformanceReporter = require("perf/PerformanceReporter.js").PerformanceReporter;
     
     var suite;
-    
-=======
-    var SpecRunnerUtils     = require("spec/SpecRunnerUtils.js"),
-        ExtensionLoader     = require("utils/ExtensionLoader"),
-        FileIndexManager    = require("project/FileIndexManager"),
-        FileUtils           = require("file/FileUtils"),
-        NativeFileSystem    = require("file/NativeFileSystem").NativeFileSystem;
-
-    // Load test specs
-
-    require("spec/LowLevelFileIO-test.js");
-    require("spec/DocumentCommandHandlers-test.js");
-    require("spec/NativeFileSystem-test.js");
-    require("spec/PreferencesManager-test.js");
-    require("spec/Editor-test.js");
-    require("spec/EditorCommandHandlers-test.js");
-    require("spec/ProjectManager-test.js");
-    require("spec/WorkingSetView-test.js");
-    require("spec/KeyMap-test.js");
-    require("spec/FileIndexManager-test.js");
-    require("spec/CodeHintUtils-test.js");
-    require("spec/CSSUtils-test.js");
-    require("spec/InlineEditorProviders-test.js");
-    require("spec/MultiRangeInlineEditor-test.js");
-    require("spec/LiveDevelopment-test.js");
-    require("spec/ViewUtils-test.js");
-
-
-    // AUTOMATED PERFORMANCE
-    // Disabled in repo. Uncomment to run performance tests
-    // TODO: set up separate performance tests suite that can be run from the debug menu
-    //require("spec/Performance-test.js");
-
-
-    // Define core brackets namespace if it isn't already defined
-    //
-    // We can't simply do 'brackets = {}' to define it in the global namespace because
-    // we're in "use strict" mode. Most likely, 'window' will always point to the global
-    // object when this code is running. However, in case it isn't (e.g. if we're running 
-    // inside Node for CI testing) we use this trick to get the global object.
-    //
-    // Taken from:
-    //   http://stackoverflow.com/questions/3277182/how-to-get-the-global-object-in-javascript
-    var Fn = Function, global = (new Fn('return this'))();
-    if (!global.brackets) {
-        global.brackets = {};
-    }
-
-    // Loading extensions requires creating new require.js contexts, which requires access to the global 'require' object
-    // that always gets hidden by the 'require' in the AMD wrapper. We store this in the brackets object here so that 
-    // the ExtensionLoader doesn't have to have access to the global object.
-    brackets.libRequire = global.require;
-
-    // Also store our current require.js context (the one that loads brackets core modules) so that extensions can use it
-    // Note: we change the name to "getModule" because this won't do exactly the same thing as 'require' in AMD-wrapped
-    // modules. The extension will only be able to load modules that have already been loaded once.
-    brackets.getModule = require;
-
-    var bracketsPath = FileUtils.getNativeBracketsDirectoryPath();
-
-    // This returns path to test folder, so convert to src
-    bracketsPath = bracketsPath.replace("brackets/test", "brackets/src");
-
-    ExtensionLoader.testAllExtensionsInNativeDirectory(
-        bracketsPath + "/extensions/default",
-        "extensions/default"
-    );
-    ExtensionLoader.testAllExtensionsInNativeDirectory(
-        bracketsPath + "/extensions/user",
-        "extensions/user"
-    );
-
-
->>>>>>> abf24931
-    beforeEach(function () {
-        // Unique key for unit testing
-        localStorage.setItem("preferencesKey", SpecRunnerUtils.TEST_PREFERENCES_KEY);
-    });
-    
-    afterEach(function () {
-        // Clean up preferencesKey
-        localStorage.removeItem("preferencesKey");
-    });
         
     function getParamMap() {
         var params = document.location.search.substring(1).split('&'),
@@ -145,6 +59,57 @@
         var jasmineEnv = jasmine.getEnv(),
             runner = jasmineEnv.currentRunner(),
             currentWindowOnload = window.onload;
+        
+        // TODO: Issue 949 - the following code should be shared
+
+        // Define core brackets namespace if it isn't already defined
+        //
+        // We can't simply do 'brackets = {}' to define it in the global namespace because
+        // we're in "use strict" mode. Most likely, 'window' will always point to the global
+        // object when this code is running. However, in case it isn't (e.g. if we're running 
+        // inside Node for CI testing) we use this trick to get the global object.
+        //
+        // Taken from:
+        //   http://stackoverflow.com/questions/3277182/how-to-get-the-global-object-in-javascript
+        var Fn = Function, global = (new Fn('return this'))();
+        if (!global.brackets) {
+            global.brackets = {};
+        }
+
+        // Loading extensions requires creating new require.js contexts, which requires access to the global 'require' object
+        // that always gets hidden by the 'require' in the AMD wrapper. We store this in the brackets object here so that 
+        // the ExtensionLoader doesn't have to have access to the global object.
+        brackets.libRequire = global.require;
+
+        // Also store our current require.js context (the one that loads brackets core modules) so that extensions can use it
+        // Note: we change the name to "getModule" because this won't do exactly the same thing as 'require' in AMD-wrapped
+        // modules. The extension will only be able to load modules that have already been loaded once.
+        brackets.getModule = require;
+
+        var bracketsPath = FileUtils.getNativeBracketsDirectoryPath();
+
+        // This returns path to test folder, so convert to src
+        bracketsPath = bracketsPath.replace("brackets/test", "brackets/src");
+
+        ExtensionLoader.testAllExtensionsInNativeDirectory(
+            bracketsPath + "/extensions/default",
+            "extensions/default"
+        );
+        ExtensionLoader.testAllExtensionsInNativeDirectory(
+            bracketsPath + "/extensions/user",
+            "extensions/user"
+        );
+
+        // Initiailize unit test preferences for each spec
+        beforeEach(function () {
+            // Unique key for unit testing
+            localStorage.setItem("preferencesKey", SpecRunnerUtils.TEST_PREFERENCES_KEY);
+        });
+        
+        afterEach(function () {
+            // Clean up preferencesKey
+            localStorage.removeItem("preferencesKey");
+        });
         
         jasmineEnv.updateInterval = 1000;
         
