--- conflicted
+++ resolved
@@ -373,8 +373,6 @@
                     { "name": "result", "type": "boolean", "description": "True if browser can ovrride Geolocation." }
                 ],
                 "hidden": true
-<<<<<<< HEAD
-=======
             },
             {
                 "name": "setDeviceOrientationOverride",
@@ -406,7 +404,6 @@
                 ],
                 "description": "Toggles mouse event-based touch event emulation.",
                 "hidden": true
->>>>>>> cfbd108d
             }
         ],
         "events": [
@@ -2209,14 +2206,6 @@
                 ]
             },
             {
-<<<<<<< HEAD
-                "id": "NamedFlow",
-                "type": "object",
-                "properties": [
-                    { "name": "nodeId", "$ref": "DOM.NodeId", "description": "The document node id." },
-                    { "name": "name", "type": "string", "description": "Named Flow identifier." },
-                    { "name": "overset", "type": "boolean", "description": "The \"overset\" attribute of a Named Flow." }
-=======
                 "id": "Region",
                 "type": "object",
                 "properties": [
@@ -2235,7 +2224,6 @@
                     { "name": "overset", "type": "boolean", "description": "The \"overset\" attribute of a Named Flow." },
                     { "name": "content", "type": "array", "items": { "$ref": "DOM.NodeId" }, "description": "An array of nodes that flow into the Named Flow." },
                     { "name": "regions", "type": "array", "items": { "$ref": "Region" }, "description": "An array of regions associated with the Named Flow." }
->>>>>>> cfbd108d
                 ],
                 "description": "This object represents a Named Flow.",
                 "hidden": true
@@ -2394,17 +2382,10 @@
             {
                 "name": "getNamedFlowCollection",
                 "parameters": [
-<<<<<<< HEAD
-                    { "name": "nodeId", "$ref": "DOM.NodeId", "description": "The document node id for which to get the Named Flow Collection." }
-                ],
-                "returns": [
-                    { "name": "namedFlows", "type": "array", "items": { "type": "string" }, "description": "An array containing the Named Flows in the document." }
-=======
                     { "name": "documentNodeId", "$ref": "DOM.NodeId", "description": "The document node id for which to get the Named Flow Collection." }
                 ],
                 "returns": [
                     { "name": "namedFlows", "type": "array", "items": { "$ref": "NamedFlow" }, "description": "An array containing the Named Flows in the document." }
->>>>>>> cfbd108d
                 ],
                 "description": "Returns the Named Flows from the document.",
                 "hidden": true
@@ -2412,11 +2393,7 @@
             {
                 "name": "getFlowByName",
                 "parameters": [
-<<<<<<< HEAD
-                    { "name": "nodeId", "$ref": "DOM.NodeId", "description": "The document node id." },
-=======
                     { "name": "documentNodeId", "$ref": "DOM.NodeId", "description": "The document node id." },
->>>>>>> cfbd108d
                     { "name": "name", "type": "string", "description": "Named Flow identifier." }
                 ],
                 "returns": [
