--- conflicted
+++ resolved
@@ -628,8 +628,7 @@
         if (sampleUrl) {
             // Back up one more folder. The samples folder is assumed to be at the same level as
             // the src folder, and the sampleUrl is relative to the samples folder.
-            initialPath = (initialPath === ".") ? ".." : initialPath.substr(0, initialPath.lastIndexOf("/"));
-            initialPath += "/samples/" + sampleUrl;
+            initialPath = initialPath.substr(0, initialPath.lastIndexOf("/")) + "/samples/" + sampleUrl;
         }
 
         return initialPath;
@@ -693,7 +692,7 @@
         _projectInitialLoad.previous = _prefs.getValue(_getTreeStateKey(rootPath)) || [];
 
         // Populate file tree as long as we aren't running in the browser
-        {
+        if (!brackets.inBrowser) {
             // Point at a real folder structure on local disk
             NativeFileSystem.requestNativeFileSystem(rootPath,
                 function (rootEntry) {
@@ -959,11 +958,7 @@
                     } else {
                         var errString = error.code === FileError.NO_MODIFICATION_ALLOWED_ERR ?
                                          Strings.NO_MODIFICATION_ALLOWED_ERR :
-<<<<<<< HEAD
-                                         StringUtils.format(String.GENERIC_ERROR, error.code);
-=======
                                          StringUtils.format(Strings.GENERIC_ERROR, error.code);
->>>>>>> 86e391dd
 
                         var errMsg = StringUtils.format(Strings.ERROR_CREATING_FILE,
                                         StringUtils.htmlEscape(data.rslt.name),
