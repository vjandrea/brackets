/*
 * Copyright 2011 Adobe Systems Incorporated. All Rights Reserved.
 */

/*jslint vars: true, plusplus: true, devel: true, browser: true, nomen: true, indent: 4, maxerr: 50 */
/*global define: false, $: false, brackets: false, FileError: false */

/**
 * ProjectManager is the model for the set of currently open project. It is responsible for
 * creating and updating the project tree when projects are opened and when changes occur to
 * the file tree.
 *
 * This module dispatches these events:
 *    - initializeComplete -- When the ProjectManager initializes the first 
 *                            project at application start-up.
 *    - projectRootChanged -- when _projectRoot changes
 *
 * These are jQuery events, so to listen for them you do something like this:
 *    $(ProjectManager).on("eventname", handler);
 */
define(function (require, exports, module) {
    'use strict';
    
    // Load dependent non-module scripts
    require("thirdparty/jstree_pre1.0_fix_1/jquery.jstree");

    // Load dependent modules
    var NativeFileSystem    = require("file/NativeFileSystem").NativeFileSystem,
        PreferencesManager  = require("preferences/PreferencesManager"),
        DocumentManager     = require("document/DocumentManager"),
        CommandManager      = require("command/CommandManager"),
        Commands            = require("command/Commands"),
        Dialogs             = require("widgets/Dialogs"),
        Strings             = require("strings"),
        FileViewController  = require("project/FileViewController"),
        PerfUtils           = require("utils/PerfUtils"),
        ViewUtils           = require("utils/ViewUtils"),
        FileUtils           = require("file/FileUtils");
    
    /**
     * @private
     * Reference to the tree control
     * @type {jQueryObject}
     */
    var _projectTree = null;
    
    /**
     * @private
     * Reference to the tree control UL element
     * @type {DOMElement}
     */
    var $projectTreeList;
    
    /**
     * @private
     * @see getProjectRoot()
     */
    var _projectRoot = null;
    
    /**
     * @private
     * @type {PreferenceStorage}
     */
    var _prefs = null;

    /**
     * @private
     * Used to initialize jstree state
     */
    var _projectInitialLoad = {
        previous        : [],   /* array of arrays containing full paths to open at each depth of the tree */
        id              : 0,    /* incrementing id */
        fullPathToIdMap : {}    /* mapping of fullPath to tree node id attr */
    };
    
    /**
     * @private
     */
    function _fireSelectionChanged() {
        // redraw selection
        if ($projectTreeList) {
            $projectTreeList.trigger("selectionChanged");
        }
    }
    
    var _documentSelectionFocusChange = function () {
        var curDoc = DocumentManager.getCurrentDocument();
        if (curDoc
                && (FileViewController.getFileSelectionFocus() !== FileViewController.WORKING_SET_VIEW)) {
            $("#project-files-container li").is(function (index) {
                var entry = $(this).data("entry");
                
                if (entry && entry.fullPath === curDoc.file.fullPath && !_projectTree.jstree("is_selected", $(this))) {
                    //we don't want to trigger another selection change event, so manually deselect
                    //and select without sending out notifications
                    _projectTree.jstree("deselect_all");
                    _projectTree.jstree("select_node", $(this), false);
                    return true;
                }
                return false;
            });
        } else if (_projectTree !== null) {
            _projectTree.jstree("deselect_all");
        }
        
<<<<<<< HEAD
        // redraw selection
        if ($projectTreeList) {
            $projectTreeList.triggerHandler("selectionChanged");
            
            // in-lieu of resize events, manually trigger contentChanged for every
            // FileViewController focus change. This event triggers scroll shadows
            // on the jstree to update. documentSelectionFocusChange fires when
            // a new file is added and removed (causing a new selection) from the working set
            _projectTree.triggerHandler("contentChanged");
        }
=======
        _fireSelectionChanged();
>>>>>>> 63503add
    };

    $(FileViewController).on("documentSelectionFocusChange", _documentSelectionFocusChange);

    /**
     * Unique PreferencesManager clientID
     */
    var PREFERENCES_CLIENT_ID = "com.adobe.brackets.ProjectManager";

    /**
     * Returns the root folder of the currently loaded project, or null if no project is open (during
     * startup, or running outside of app shell).
     * @return {DirectoryEntry}
     */
    function getProjectRoot() {
        return _projectRoot;
    }
    
    /**
     * Returns true if absPath lies within the project, false otherwise.
     * Does not support paths containing ".."
     */
    function isWithinProject(absPath) {
        return (_projectRoot && absPath.indexOf(_projectRoot.fullPath) === 0);
    }
    /**
     * If absPath lies within the project, returns a project-relative path. Else returns absPath
     * unmodified.
     * Does not support paths containing ".."
     */
    function makeProjectRelativeIfPossible(absPath) {
        if (isWithinProject(absPath)) {
            return absPath.slice(_projectRoot.fullPath.length);
        }
        return absPath;
    }

    /**
     * @private
     * Save ProjectManager project path and tree state.
     */
    function _savePreferences() {
        var storage = {};
        
        // save the current project
        storage.projectPath = _projectRoot.fullPath;

        // save jstree state
        var openNodes = [],
            projectPathLength = _projectRoot.fullPath.length,
            entry,
            fullPath,
            shortPath,
            depth;

        // Query open nodes by class selector
        $(".jstree-open").each(function (index) {
            entry = $(this).data("entry");

            if (entry.fullPath) {
                fullPath = entry.fullPath;

                // Truncate project path prefix, remove the trailing slash
                shortPath = fullPath.slice(projectPathLength, -1);

                // Determine depth of the node by counting path separators.
                // Children at the root have depth of zero
                depth = shortPath.split("/").length - 1;

                // Map tree depth to list of open nodes
                if (openNodes[depth] === undefined) {
                    openNodes[depth] = [];
                }

                openNodes[depth].push(fullPath);
            }
        });

        // Store the open nodes by their full path and persist to storage
        storage.projectTreeState = openNodes;
        
        _prefs.setAllValues(storage);
    }

    /**
     * @private
     * Given an input to jsTree's json_data.data setting, display the data in the file tree UI
     * (replacing any existing file tree that was previously displayed). This input could be
     * raw JSON data, or it could be a dataprovider function. See jsTree docs for details:
     * http://www.jstree.com/documentation/json_data
     */
    function _renderTree(treeDataProvider) {
        var $projectTreeContainer = $("#project-files-container"),
            result = new $.Deferred();

        // Instantiate tree widget
        // (jsTree is smart enough to replace the old tree if there's already one there)
        $projectTreeContainer.hide();
        _projectTree = $projectTreeContainer
            .jstree(
                {
                    plugins : ["ui", "themes", "json_data", "crrm", "sort"],
                    json_data : { data: treeDataProvider, correct_state: false },
                    core : { animation: 0 },
                    themes : { theme: "brackets", url: "styles/jsTreeTheme.css", dots: false, icons: false },
                        //(note: our actual jsTree theme CSS lives in brackets.less; we specify an empty .css
                        // file because jsTree insists on loading one itself)
                    strings : { loading : "Loading ...", new_node : "New node" },
                    sort :  function (a, b) {
                        if (brackets.platform === "win") {
                            // Windows: prepend folder names with a '0' and file names with a '1' so folders are listed first
                            var a1 = ($(a).hasClass("jstree-leaf") ? "1" : "0") + this.get_text(a).toLowerCase(),
                                b1 = ($(b).hasClass("jstree-leaf") ? "1" : "0") + this.get_text(b).toLowerCase();
                            return (a1 > b1) ? 1 : -1;
                        } else {
                            return this.get_text(a).toLowerCase() > this.get_text(b).toLowerCase() ? 1 : -1;
                        }
                    }
                }
            )
            .bind(
                "select_node.jstree",
                function (event, data) {
                    var entry = data.rslt.obj.data("entry");
                    if (entry.isFile) {
                        FileViewController.openAndSelectDocument(entry.fullPath, "ProjectManager");
                    }
                }
            )
            .bind(
                "reopen.jstree",
                function (event, data) {
                    // This handler fires for the initial load and subsequent
                    // reload_nodes events. For each depth level of the tree, we open
                    // the saved nodes by a fullPath lookup.
                    if (_projectInitialLoad.previous.length > 0) {
                        // load previously open nodes by increasing depth
                        var toOpenPaths = _projectInitialLoad.previous.shift(),
                            toOpenIds   = [],
                            node        = null;
        
                        // use path to lookup ID
                        $.each(toOpenPaths, function (index, value) {
                            node = _projectInitialLoad.fullPathToIdMap[value];
                            
                            if (node) {
                                toOpenIds.push(node);
                            }
                        });
        
                        // specify nodes to open and load
                        data.inst.data.core.to_open = toOpenIds;
                        _projectTree.jstree("reload_nodes", false);
                    }
                    if (_projectInitialLoad.previous.length === 0) {
                        // resolve after all paths are opened
                        result.resolve();
                    }
                }
            )
            .bind(
                "loaded.jstree open_node.jstree close_node.jstree",
                function (event, data) {
                    ViewUtils.updateChildrenToParentScrollwidth($("#project-files-container"));
<<<<<<< HEAD
                    
                    // update when tree display state changes
=======
                    _fireSelectionChanged();
>>>>>>> 63503add
                    _savePreferences();
                    _projectTree.triggerHandler("contentChanged");
                }
            );

        // jstree has a default event handler for dblclick that attempts to clear the
        // global window selection (presumably because it doesn't want text within the tree
        // to be selected). This ends up messing up CodeMirror, and we don't need this anyway
        // since we've turned off user selection of UI text globally. So we just unbind it,
        // and add our own double-click handler here.
        // Filed this bug against jstree at https://github.com/vakata/jstree/issues/163
        _projectTree.bind("init.jstree", function () {
            // install scroller shadows
            ViewUtils.addScrollerShadow(_projectTree.get(0));
            
            _projectTree
                .unbind("dblclick.jstree")
                .bind("dblclick.jstree", function (event) {
                    var entry = $(event.target).closest("li").data("entry");
                    if (entry && entry.isFile) {
                        FileViewController.addToWorkingSetAndSelect(entry.fullPath);
                    }
                });

            // fire selection changed events for sidebarSelection
            $projectTreeList = $projectTreeContainer.find("ul");
            ViewUtils.sidebarList($projectTreeContainer, "jstree-clicked");
            $projectTreeContainer.show();
        });

        return result;
    }
    
    /** @param {Entry} entry File or directory to filter */
    function _shouldShowInTree(entry) {
        if (entry.name[0] === ".") {       // "." prefix is always hidden on Mac
            return false;
        }
        
        if (entry.name === "Thumbs.db") {  // "Thumbs.db" hidden file auto-generated by Win
            return false;
        }
        
        return true;
    }

    /**
     * @private
     * Given an array of NativeFileSystem entries, returns a JSON array representing them in the format
     * required by jsTree. Saves the corresponding Entry object as metadata (which jsTree will store in
     * the DOM via $.data()).
     *
     * Does NOT recursively traverse the file system: folders are marked as expandable but are given no
     * children initially.
     *
     * @param {Array.<Entry>} entries  Array of NativeFileSystem entry objects.
     * @return {Array} jsTree node data: array of JSON objects
     */
    function _convertEntriesToJSON(entries) {
        var jsonEntryList = [],
            entry,
            entryI;

        for (entryI = 0; entryI < entries.length; entryI++) {
            entry = entries[entryI];
            
            if (_shouldShowInTree(entry)) {
                var jsonEntry = {
                    data: entry.name,
                    attr: { id: "node" + _projectInitialLoad.id++ },
                    metadata: { entry: entry }
                };
                if (entry.isDirectory) {
                    jsonEntry.children = [];
                    jsonEntry.state = "closed";
                }
    
                // For more info on jsTree's JSON format see: http://www.jstree.com/documentation/json_data
                jsonEntryList.push(jsonEntry);
    
                // Map path to ID to initialize loaded and opened states
                _projectInitialLoad.fullPathToIdMap[entry.fullPath] = jsonEntry.attr.id;
            }
        }
        return jsonEntryList;
    }

    /**
     * @private
     * Called by jsTree when the user has expanded a node that has never been expanded before. We call
     * jsTree back asynchronously with the node's immediate children data once the subfolder is done
     * being fetched.
     *
     * @param {jQueryObject} treeNode  jQ object for the DOM node being expanded
     * @param {function(Array)} jsTreeCallback  jsTree callback to provide children to
     */
    function _treeDataProvider(treeNode, jsTreeCallback) {
        var dirEntry, isProjectRoot = false;

        if (treeNode === -1) {
            // Special case: root of tree
            dirEntry = _projectRoot;
            isProjectRoot = true;
        } else {
            // All other nodes: the DirectoryEntry is saved as jQ data in the tree (by _convertEntriesToJSON())
            dirEntry = treeNode.data("entry");
        }

        // Fetch dirEntry's contents
        dirEntry.createReader().readEntries(
            function (entries) {
                var subtreeJSON = _convertEntriesToJSON(entries),
                    wasNodeOpen = false,
                    emptyDirectory = (subtreeJSON.length === 0);
                
                if (emptyDirectory) {
                    if (!isProjectRoot) {
                        wasNodeOpen = treeNode.hasClass("jstree-open");
                    } else {
                        // project root is a special case, add a placeholder
                        subtreeJSON.push({});
                    }
                }
                
                jsTreeCallback(subtreeJSON);
                
                if (!isProjectRoot && emptyDirectory) {
                    // If the directory is empty, force it to appear as an open or closed node.
                    // This is a workaround for issue #149 where jstree would show this node as a leaf.
                    var classToAdd = (wasNodeOpen) ? "jstree-closed" : "jstree-open";
                    
                    treeNode.removeClass("jstree-leaf jstree-closed jstree-open")
                            .addClass(classToAdd);
                }
            },
            function (error) {
                Dialogs.showModalDialog(
                    Dialogs.DIALOG_ID_ERROR,
                    Strings.ERROR_LOADING_PROJECT,
                    Strings.format(Strings.READ_DIRECTORY_ENTRIES_ERROR, dirEntry.fullPath, error.code)
                );
            }
        );

    }
    
    /** Returns the full path to the default project folder. The path is currently the brackets src folder.
     * TODO: (issue #267): Brackets does not yet support operating when there is no project folder. This code will likely
     * not be needed when this support is added.
     * @private
     * @return {!string} fullPath reference
     */
    function _getDefaultProjectPath() {
        var loadedPath = window.location.pathname;
        var bracketsSrc = loadedPath.substr(0, loadedPath.lastIndexOf("/"));
        
        bracketsSrc = FileUtils.convertToNativePath(bracketsSrc);

        return bracketsSrc;
    }
    
    /**
     * Loads the given folder as a project. Normally, you would call openProject() instead to let the
     * user choose a folder.
     *
     * @param {string} rootPath  Absolute path to the root folder of the project. 
     *  If rootPath is undefined or null, the last open project will be restored.
     * @return {Deferred} A $.Deferred() object that will be resolved when the
     *  project is loaded and tree is rendered, or rejected if the project path
     *  fails to load.
     */
    function loadProject(rootPath) {
        // reset tree node id's
        _projectInitialLoad.id = 0;

        var prefs = _prefs.getAllValues(),
            result = new $.Deferred(),
            resultRenderTree,
            isFirstProjectOpen = false;

        if (rootPath === null || rootPath === undefined) {
            // Load the last known project into the tree
            rootPath = prefs.projectPath;
            isFirstProjectOpen = true;

            _projectInitialLoad.previous = prefs.projectTreeState;

            if (brackets.inBrowser) {
                // In browser: dummy folder tree (hardcoded in ProjectManager)
                rootPath = "DummyProject";
                $("#project-title").html(rootPath);
            }
        }
        
        PerfUtils.markStart("Load Project: " + rootPath);

        // Populate file tree as long as we aren't running in the browser
        if (!brackets.inBrowser) {
            // Point at a real folder structure on local disk
            NativeFileSystem.requestNativeFileSystem(rootPath,
                function (rootEntry) {
                    var projectRootChanged = (!_projectRoot || !rootEntry)
                        || _projectRoot.fullPath !== rootEntry.fullPath;

                    // Success!
                    _projectRoot = rootEntry;

                    // Set title
                    $("#project-title").html(_projectRoot.name);

                    // The tree will invoke our "data provider" function to populate the top-level items, then
                    // go idle until a node is expanded - at which time it'll call us again to fetch the node's
                    // immediate children, and so on.
                    resultRenderTree = _renderTree(_treeDataProvider);

                    resultRenderTree.done(function () {
                        result.resolve();

                        if (isFirstProjectOpen) {
                            $(exports).triggerHandler("initializeComplete", _projectRoot);
                        }

                        if (projectRootChanged) {
                            $(exports).triggerHandler("projectRootChanged", _projectRoot);
                        }
                    });
                    resultRenderTree.fail(function () {
                        result.reject();
                    });
                    resultRenderTree.always(function () {
                        PerfUtils.addMeasurement("Load Project: " + rootPath);
                    });
                },
                function (error) {
                    Dialogs.showModalDialog(
                        Dialogs.DIALOG_ID_ERROR,
                        Strings.ERROR_LOADING_PROJECT,
                        Strings.format(
                            Strings.REQUEST_NATIVE_FILE_SYSTEM_ERROR,
                            rootPath,
                            error.code,
                            function () {
                                result.reject();
                            }
                        )
                    ).done(function () {
                        // The project folder stored in preference doesn't exist, so load the default 
                        // project directory.
                        // TODO (issue #267): When Brackets supports having no project directory
                        // defined this code will need to change
                        return loadProject(_getDefaultProjectPath());
                    });
                }
                );
        }

        return result;
    }

    /**
     * Displays a browser dialog where the user can choose a folder to load.
     * (If the user cancels the dialog, nothing more happens).
     */
    function openProject() {
        // Confirm any unsaved changes first. We run the command in "prompt-only" mode, meaning it won't
        // actually close any documents even on success; we'll do that manually after the user also oks
        //the folder-browse dialog.
        CommandManager.execute(Commands.FILE_CLOSE_ALL, { promptOnly: true })
            .done(function () {
                // Pop up a folder browse dialog
                NativeFileSystem.showOpenDialog(false, true, "Choose a folder", _projectRoot.fullPath, null,
                    function (files) {
                        // If length == 0, user canceled the dialog; length should never be > 1
                        if (files.length > 0) {
                            // Actually close all the old files now that we know for sure we're proceeding
                            DocumentManager.closeAll();
                            
                            // Load the new project into the folder tree
                            loadProject(files[0]);
                        }
                    },
                    function (error) {
                        Dialogs.showModalDialog(
                            Dialogs.DIALOG_ID_ERROR,
                            Strings.ERROR_LOADING_PROJECT,
                            Strings.format(Strings.OPEN_DIALOG_ERROR, error.code)
                        );
                    }
                    );
            });
        // if fail, don't open new project: user canceled (or we failed to save its unsaved changes)
    }

    /**
     * Returns the FileEntry or DirectoryEntry corresponding to the selected item, or null
     * if no item is selected.
     *
     * @return {?Entry}
     */
    function getSelectedItem() {
        var selected = _projectTree.jstree("get_selected");
        if (selected) {
            return selected.data("entry");
        }
        return null;
    }

    /**
     * Create a new item in the project tree.
     *
     * @param baseDir {string} Full path of the directory where the item should go
     * @param initialName {string} Initial name for the item
     * @param skipRename {boolean} If true, don't allow the user to rename the item
     * @return {Deferred} A $.Deferred() object that will be resolved with the FileEntry
     *  of the created object, or rejected if the user cancelled or entered an illegal
     *  filename.
     */
    function createNewItem(baseDir, initialName, skipRename) {
        var node                = null,
            selection           = _projectTree.jstree("get_selected"),
            selectionEntry      = null,
            position            = "inside",
            escapeKeyPressed    = false,
            result              = new $.Deferred(),
            wasNodeOpen         = true;

        // get the FileEntry or DirectoryEntry
        if (selection) {
            selectionEntry = selection.data("entry");
        }

        // move selection to parent DirectoryEntry
        if (selectionEntry) {
            if (selectionEntry.isFile) {
                position = "after";
                
                var parent = $.jstree._reference(_projectTree)._get_parent(selection);
                
                if (typeof (parent.data) === "function") {
                    // get Entry from tree node
                    // note that the jstree root will return undefined
                    selectionEntry = parent.data("entry");
                } else {
                    // reset here. will be replaced with project root.
                    selectionEntry = null;
                }
            } else if (selectionEntry.isDirectory) {
                wasNodeOpen = selection.hasClass("jstree-open");
            }
        }

        // use the project root DirectoryEntry
        if (!selectionEntry) {
            selectionEntry = getProjectRoot();
        }

        _projectTree.on("create.jstree", function (event, data) {
            $(event.target).off("create.jstree");

            function errorCleanup() {
                // TODO (issue #115): If an error occurred, we should allow the user to fix the filename.
                // For now we just remove the node so you have to start again.
                var parent = data.inst._get_parent(data.rslt.obj);
                
                _projectTree.jstree("remove", data.rslt.obj);
                
                // Restore tree node state and styling when errors occur.
                // parent returns -1 when at the root
                if (parent && (parent !== -1)) {
                    var methodName = (wasNodeOpen) ? "open_node" : "close_node";
                    var classToAdd = (wasNodeOpen) ? "jstree-open" : "jstree-closed";
                    
                    // This is a workaround for issue #149 where jstree would show this node as a leaf.
                    _projectTree.jstree(methodName, parent);
                    parent.removeClass("jstree-leaf jstree-closed jstree-open")
                          .addClass(classToAdd);
                }
                
                result.reject();
            }

            if (!escapeKeyPressed) {
                // Validate file name
                // TODO (issue #270): There are some filenames like COM1, LPT3, etc. that are not valid on Windows.
                // We may want to add checks for those here.
                // See http://msdn.microsoft.com/en-us/library/windows/desktop/aa365247(v=vs.85).aspx
                if (data.rslt.name.search(/[\/?*:;\{\}<>\\|]+/) !== -1) {
                    Dialogs.showModalDialog(
                        Dialogs.DIALOG_ID_ERROR,
                        Strings.INVALID_FILENAME_TITLE,
                        Strings.INVALID_FILENAME_MESSAGE
                    );

                    errorCleanup();
                    return;
                }

                // Use getFile() to create the new file
                selectionEntry.getFile(
                    data.rslt.name,
                    {create: true, exclusive: true},
                    function (entry) {
                        data.rslt.obj.data("entry", entry);
                        _projectTree.jstree("select_node", data.rslt.obj, true);
                        result.resolve(entry);
                    },
                    function (error) {
                        if ((error.code === FileError.PATH_EXISTS_ERR)
                                || (error.code === FileError.TYPE_MISMATCH_ERR)) {
                            Dialogs.showModalDialog(
                                Dialogs.DIALOG_ID_ERROR,
                                Strings.INVALID_FILENAME_TITLE,
                                Strings.format(Strings.FILE_ALREADY_EXISTS, data.rslt.name)
                            );
                        } else {
                            var errString = error.code === FileError.NO_MODIFICATION_ALLOWED_ERR ?
                                             Strings.NO_MODIFICATION_ALLOWED_ERR :
                                             Strings.format(String.GENERIC_ERROR, error.code);
                            var errMsg = Strings.format(Strings.ERROR_CREATING_FILE, data.rslt.name, errString);
                          
                            Dialogs.showModalDialog(
                                Dialogs.DIALOG_ID_ERROR,
                                Strings.ERROR_CREATING_FILE_TITLE,
                                errMsg
                            );
                        }

                        errorCleanup();
                    }
                );
            } else { //escapeKeyPressed
                errorCleanup();
            }
        });
        
        // TODO (issue #115): Need API to get tree node for baseDir.
        // In the meantime, pass null for node so new item is placed
        // relative to the selection
        node = selection;
        
        // Open the node before creating the new child
        _projectTree.jstree("open_node", node);

        // Create the node and open the editor
        _projectTree.jstree("create", node, position, {data: initialName}, null, skipRename);

        var renameInput = _projectTree.find(".jstree-rename-input");

        renameInput.on("keydown", function (event) {
            // Listen for escape key on keydown, so we can remove the node in the create.jstree handler above
            if (event.keyCode === 27) {
                escapeKeyPressed = true;
            }
        });

        // TODO (issue #277): Figure out better way to style this input. All styles are inlined by jsTree...
        renameInput.css({ left: "17px", height: "24px"})
            .parent().css({ height: "26px"});

        return result;
    }

    // Define public API
    exports.getProjectRoot  = getProjectRoot;
    exports.isWithinProject = isWithinProject;
    exports.makeProjectRelativeIfPossible = makeProjectRelativeIfPossible;
    exports.openProject     = openProject;
    exports.loadProject     = loadProject;
    exports.getSelectedItem = getSelectedItem;
    exports.createNewItem   = createNewItem;

    // Initialize now
    (function () {
        var defaults = {
            projectPath:      _getDefaultProjectPath(), /* initialze to brackets source */
            projectTreeState: ""
        };
        
        // Init PreferenceStorage
        _prefs = PreferencesManager.getPreferenceStorage(PREFERENCES_CLIENT_ID, defaults);

        CommandManager.register(Commands.FILE_OPEN_FOLDER, openProject);
    }());
});<|MERGE_RESOLUTION|>--- conflicted
+++ resolved
@@ -80,6 +80,12 @@
         // redraw selection
         if ($projectTreeList) {
             $projectTreeList.trigger("selectionChanged");
+            
+            // in-lieu of resize events, manually trigger contentChanged for every
+            // FileViewController focus change. This event triggers scroll shadows
+            // on the jstree to update. documentSelectionFocusChange fires when
+            // a new file is added and removed (causing a new selection) from the working set
+            _projectTree.triggerHandler("contentChanged");
         }
     }
     
@@ -103,20 +109,7 @@
             _projectTree.jstree("deselect_all");
         }
         
-<<<<<<< HEAD
-        // redraw selection
-        if ($projectTreeList) {
-            $projectTreeList.triggerHandler("selectionChanged");
-            
-            // in-lieu of resize events, manually trigger contentChanged for every
-            // FileViewController focus change. This event triggers scroll shadows
-            // on the jstree to update. documentSelectionFocusChange fires when
-            // a new file is added and removed (causing a new selection) from the working set
-            _projectTree.triggerHandler("contentChanged");
-        }
-=======
         _fireSelectionChanged();
->>>>>>> 63503add
     };
 
     $(FileViewController).on("documentSelectionFocusChange", _documentSelectionFocusChange);
@@ -281,14 +274,10 @@
                 "loaded.jstree open_node.jstree close_node.jstree",
                 function (event, data) {
                     ViewUtils.updateChildrenToParentScrollwidth($("#project-files-container"));
-<<<<<<< HEAD
                     
                     // update when tree display state changes
-=======
                     _fireSelectionChanged();
->>>>>>> 63503add
                     _savePreferences();
-                    _projectTree.triggerHandler("contentChanged");
                 }
             );
 
