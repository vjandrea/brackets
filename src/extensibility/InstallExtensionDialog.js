--- conflicted
+++ resolved
@@ -27,13 +27,9 @@
 
 define(function (require, exports, module) {
     "use strict";
-<<<<<<< HEAD
 
     require("thirdparty/path-utils/path-utils.min");
 
-=======
-    
->>>>>>> c4601cc1
     var Dialogs                = require("widgets/Dialogs"),
         StringUtils            = require("utils/StringUtils"),
         Strings                = require("strings"),
@@ -314,6 +310,7 @@
     InstallExtensionDialog.prototype._handleUrlInput = function () {
         var url = this.$url.val(),
             valid = (url !== "");
+            console.log(this.$url);
         if (!valid && this._state === STATE_VALID_URL) {
             this._enterState(STATE_START);
         } else if (valid && this._state === STATE_START) {
@@ -344,24 +341,21 @@
             return this._dialogDeferred.promise();
         }
 
-<<<<<<< HEAD
         // We ignore the promise returned by showModalDialogUsingTemplate, since we're managing the
         // lifecycle of the dialog ourselves.
         Dialogs.showModalDialogUsingTemplate(Mustache.render(InstallDialogTemplate, Strings), false);
 
-=======
         var context = {
             Strings: Strings,
             isUpdate: this._isUpdate
         };
-        
-        // We ignore the promise returned by showModalDialogUsingTemplate, since we're managing the 
+
+        // We ignore the promise returned by showModalDialogUsingTemplate, since we're managing the
         // lifecycle of the dialog ourselves.
         Dialogs.showModalDialogUsingTemplate(Mustache.render(InstallDialogTemplate, context), false);
-        
->>>>>>> c4601cc1
+
         this.$dlg          = $(".install-extension-dialog.instance");
-        this.$url          = this.$dlg.find(".url").focus();
+        this.$url          = this.$dlg.find(".url").eq(1).focus();
         this.$okButton     = this.$dlg.find(".dialog-button[data-button-id='ok']");
         this.$cancelButton = this.$dlg.find(".dialog-button[data-button-id='cancel']");
         this.$inputArea    = this.$dlg.find(".input-field");
@@ -436,12 +430,10 @@
         var dlg = new InstallExtensionDialog(new InstallerFacade(), _isUpdate);
         return dlg.show(urlToInstall);
     }
-<<<<<<< HEAD
 
     exports.showDialog = showDialog;
     exports.installUsingDialog = installUsingDialog;
-=======
-    
+
     /**
      * @private
      * Show the update dialog and automatically begin downloading the update from the given URL.
@@ -452,11 +444,10 @@
     function updateUsingDialog(urlToUpdate) {
         return installUsingDialog(urlToUpdate, true);
     }
-    
+
     exports.showDialog          = showDialog;
     exports.installUsingDialog  = installUsingDialog;
     exports.updateUsingDialog   = updateUsingDialog;
->>>>>>> c4601cc1
 
     // Exposed for unit testing only
     exports._Dialog = InstallExtensionDialog;
