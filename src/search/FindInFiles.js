/*
 * Copyright (c) 2012 Adobe Systems Incorporated. All rights reserved.
 *  
 * Permission is hereby granted, free of charge, to any person obtaining a
 * copy of this software and associated documentation files (the "Software"), 
 * to deal in the Software without restriction, including without limitation 
 * the rights to use, copy, modify, merge, publish, distribute, sublicense, 
 * and/or sell copies of the Software, and to permit persons to whom the 
 * Software is furnished to do so, subject to the following conditions:
 *  
 * The above copyright notice and this permission notice shall be included in
 * all copies or substantial portions of the Software.
 *  
 * THE SOFTWARE IS PROVIDED "AS IS", WITHOUT WARRANTY OF ANY KIND, EXPRESS OR
 * IMPLIED, INCLUDING BUT NOT LIMITED TO THE WARRANTIES OF MERCHANTABILITY, 
 * FITNESS FOR A PARTICULAR PURPOSE AND NONINFRINGEMENT. IN NO EVENT SHALL THE
 * AUTHORS OR COPYRIGHT HOLDERS BE LIABLE FOR ANY CLAIM, DAMAGES OR OTHER 
 * LIABILITY, WHETHER IN AN ACTION OF CONTRACT, TORT OR OTHERWISE, ARISING 
 * FROM, OUT OF OR IN CONNECTION WITH THE SOFTWARE OR THE USE OR OTHER 
 * DEALINGS IN THE SOFTWARE.
 * 
 */

/*jslint vars: true, plusplus: true, devel: true, nomen: true, regexp: true, indent: 4, maxerr: 50 */
/*global define, $, window, Mustache */

/*
 * Adds a "find in files" command to allow the user to find all occurrences of a string in all files in
 * the project.
 * 
 * The keyboard shortcut is Cmd(Ctrl)-Shift-F.
 *
 * FUTURE:
 *  - Proper UI for both dialog and results
 *  - Refactor dialog class and share with Quick File Open
 *  - Search files in working set that are *not* in the project
 *  - Handle matches that span multiple lines
 *  - Refactor UI from functionality to enable unit testing
 */


define(function (require, exports, module) {
    "use strict";
    
    var _ = require("thirdparty/lodash");
    
    var Async                 = require("utils/Async"),
        Resizer               = require("utils/Resizer"),
        CommandManager        = require("command/CommandManager"),
        Commands              = require("command/Commands"),
        Strings               = require("strings"),
        StringUtils           = require("utils/StringUtils"),
        ProjectManager        = require("project/ProjectManager"),
        DocumentModule        = require("document/Document"),
        DocumentManager       = require("document/DocumentManager"),
        EditorManager         = require("editor/EditorManager"),
        FileSystem            = require("filesystem/FileSystem"),
        FileUtils             = require("file/FileUtils"),
        FileViewController    = require("project/FileViewController"),
        FindReplace           = require("search/FindReplace"),
        PerfUtils             = require("utils/PerfUtils"),
        InMemoryFile          = require("document/InMemoryFile"),
        PanelManager          = require("view/PanelManager"),
        KeyEvent              = require("utils/KeyEvent"),
        AppInit               = require("utils/AppInit"),
        StatusBar             = require("widgets/StatusBar"),
        ModalBar              = require("widgets/ModalBar").ModalBar;
    
    var searchDialogTemplate  = require("text!htmlContent/findinfiles-bar.html"),
        searchPanelTemplate   = require("text!htmlContent/search-panel.html"),
        searchSummaryTemplate = require("text!htmlContent/search-summary.html"),
        searchResultsTemplate = require("text!htmlContent/search-results.html");
    
    /** @const Constants used to define the maximum results show per page and found in a single file */

    var RESULTS_PER_PAGE = 100,
        FIND_IN_FILE_MAX = 300,
        UPDATE_TIMEOUT   = 400;
    
    /**
     * Map of all the last search results
     * @type {Object.<fullPath: string, {matches: Array.<Object>, collapsed: boolean}>}
     */
    var searchResults = {};
    
    /** @type {Panel} Bottom panel holding the search results. Initialized in htmlReady() */
    var searchResultsPanel;
    
    /** @type {number} The index of the first result that is displayed */
    var currentStart = 0;
    
    /** @type {string} The current search query */
    var currentQuery = "";
    
    /** @type {RegExp} The current search query regular expression */
    var currentQueryExpr = null;
    
    /** @type {Array.<File>} An array of the files where it should look or null/empty to search the entire project */
    var currentScope = null;
    
    /** @type {boolean} True if the matches in a file reached FIND_IN_FILE_MAX */
    var maxHitsFoundInFile = false;
    
    /** @type {string} The setTimeout id, used to clear it if required */
    var timeoutID = null;
    
    /** @type {$.Element} jQuery elements used in the search results */
    var $searchResults,
        $searchSummary,
        $searchContent,
        $selectedRow;
    
    /** @type {FindInFilesDialog} dialog having the modalbar for search */
    var dialog = null;
    
    /**
     * FileSystem change event handler. Updates the search results based on a changed
     * entry and optionally sets of added and removed child entries.
     * 
     * @type {function(FileSystemEntry, Array.<FileSystemEntry>=, Array.<FileSystemEntry>=)}
     **/
    var _fileSystemChangeHandler;

    /**
     * @private
     * Returns a regular expression from the given query and shows an error in the modal-bar if it was invalid
     * @param {string} query  The query from the modal-bar input
     * @return {RegExp}
     */
    function _getQueryRegExp(query) {
        $(".modal-bar .error").hide();  // Clear any pending RegEx error message
        
        if (!query) {
            return null;
        }

        var caseSensitive = $("#find-case-sensitive").is(".active");
        
        // Is it a (non-blank) regex?
        if ($("#find-regexp").is(".active")) {
            try {
                return new RegExp(query, caseSensitive ? "g" : "gi");
            } catch (e) {
                $(".modal-bar .error")
                    .show()
                    .text(e.message);
                return null;
            }
        
        } else {
            // Query is a plain string. Turn it into a regexp
            return new RegExp(StringUtils.regexEscape(query), caseSensitive ? "g" : "gi");
        }
    }
    
    /**
     * @private
     * Returns label text to indicate the search scope. Already HTML-escaped.
     * @param {?Entry} scope
     */
    function _labelForScope(scope) {
        var projName = ProjectManager.getProjectRoot().name;
        if (scope) {
            return StringUtils.format(
                Strings.FIND_IN_FILES_SCOPED,
                StringUtils.breakableUrl(
                    ProjectManager.makeProjectRelativeIfPossible(scope.fullPath)
                )
            );
        } else {
            return Strings.FIND_IN_FILES_NO_SCOPE;
        }
    }
    
    /**
     * @private
     * Hides the Search Results Panel
     */
    function _hideSearchResults() {
        if (searchResultsPanel.isVisible()) {
            searchResultsPanel.hide();
            $(DocumentModule).off(".findInFiles");
        }
        
        FileSystem.off("change", _fileSystemChangeHandler);
    }
    
    /**
     * @private
     * Searches through the contents an returns an array of matches
     * @param {string} contents
     * @param {RegExp} queryExpr
     * @return {Array.<{start: {line:number,ch:number}, end: {line:number,ch:number}, line: string}>}
     */
    function _getSearchMatches(contents, queryExpr) {
        // Quick exit if not found
        if (contents.search(queryExpr) === -1) {
            return null;
        }
        
        var match, lineNum, line, ch, matchLength,
            lines   = StringUtils.getLines(contents),
            matches = [];
        
        while ((match = queryExpr.exec(contents)) !== null) {
            lineNum     = StringUtils.offsetToLineNum(lines, match.index);
            line        = lines[lineNum];
            ch          = match.index - contents.lastIndexOf("\n", match.index) - 1;  // 0-based index
            matchLength = match[0].length;
            
            // Don't store more than 200 chars per line
            line = line.substr(0, Math.min(200, line.length));
            
            matches.push({
                start: {line: lineNum, ch: ch},
                end:   {line: lineNum, ch: ch + matchLength},
                line:  line
            });

            // We have the max hits in just this 1 file. Stop searching this file.
            // This fixed issue #1829 where code hangs on too many hits.
            if (matches.length >= FIND_IN_FILE_MAX) {
                queryExpr.lastIndex = 0;
                maxHitsFoundInFile = true;
                break;
            }
        }

        return matches;
    }
    
    /**
     * @private
     * Searches and stores the match results for the given file, if there are matches
     * @param {string} fullPath
     * @param {string} contents
     * @param {RegExp} queryExpr
     * @return {boolean} True iff matches were added to the search results
     */
    function _addSearchMatches(fullPath, contents, queryExpr) {
        var matches = _getSearchMatches(contents, queryExpr);
        
        if (matches && matches.length) {
            searchResults[fullPath] = {
                matches:   matches,
                collapsed: false
            };
            return true;
        }
        return false;
    }
    
    /**
     * @private
     * Count the total number of matches and files
     * @return {{files: number, matches: number}}
     */
    function _countFilesMatches() {
        var numFiles = 0, numMatches = 0;
        _.forEach(searchResults, function (item) {
            numFiles++;
            numMatches += item.matches.length;
        });

        return {files: numFiles, matches: numMatches};
    }
    
    /**
     * @private
     * Returns the last possible current start based on the given number of matches
     * @param {number} numMatches
     * @return {number}
     */
    function _getLastCurrentStart(numMatches) {
        return Math.floor((numMatches - 1) / RESULTS_PER_PAGE) * RESULTS_PER_PAGE;
    }
    
    /**
     * @private
     * Shows the results in a table and adds the necessary event listeners
     */
    function _showSearchResults() {
        if (!$.isEmptyObject(searchResults)) {
            var count = _countFilesMatches();
            
            // Show result summary in header
            var numMatchesStr = "";
            if (maxHitsFoundInFile) {
                numMatchesStr = Strings.FIND_IN_FILES_MORE_THAN;
            }

            // This text contains some formatting, so all the strings are assumed to be already escaped
            var summary = StringUtils.format(
                Strings.FIND_IN_FILES_TITLE_PART3,
                numMatchesStr,
                String(count.matches),
                (count.matches > 1) ? Strings.FIND_IN_FILES_MATCHES : Strings.FIND_IN_FILES_MATCH,
                count.files,
                (count.files > 1 ? Strings.FIND_IN_FILES_FILES : Strings.FIND_IN_FILES_FILE)
            );
            
            // The last result index displayed
            var last = Math.min(currentStart + RESULTS_PER_PAGE, count.matches);
            
            // Insert the search summary
            $searchSummary.html(Mustache.render(searchSummaryTemplate, {
                query:    currentQuery,
                scope:    currentScope ? "&nbsp;" + _labelForScope(currentScope) + "&nbsp;" : "",
                summary:  summary,
                hasPages: count.matches > RESULTS_PER_PAGE,
                results:  StringUtils.format(Strings.FIND_IN_FILES_PAGING, currentStart + 1, last),
                hasPrev:  currentStart > 0,
                hasNext:  last < count.matches,
                Strings:  Strings
            }));
            
            // Create the results template search list
            var searchItems, match, i,
                searchList     = [],
                matchesCounter = 0,
                showMatches    = false;
            
            _.some(searchResults, function (item, fullPath) {
                showMatches = true;
                
                // Since the amount of matches on this item plus the amount of matches we skipped until
                // now is still smaller than the first match that we want to display, skip these.
                if (matchesCounter + item.matches.length < currentStart) {
                    matchesCounter += item.matches.length;
                    showMatches = false;
                
                // If we still haven't skipped enough items to get to the first match, but adding the
                // item matches to the skipped ones is greater the the first match we want to display,
                // then we can display the matches from this item skipping the first ones
                } else if (matchesCounter < currentStart) {
                    i = currentStart - matchesCounter;
                    matchesCounter = currentStart;
                
                // If we already skipped enough matches to get to the first match to display, we can start
                // displaying from the first match of this item
                } else if (matchesCounter < last) {
                    i = 0;
                
                // We can't display more items by now. Break the loop
                } else {
                    return true;
                }
                
                if (showMatches && i < item.matches.length) {
                    // Add a row for each match in the file
                    searchItems = [];
                    
                    // Add matches until we get to the last match of this item, or filling the page
                    while (i < item.matches.length && matchesCounter < last) {
                        match = item.matches[i];
                        searchItems.push({
                            file:      searchList.length,
                            item:      searchItems.length,
                            line:      match.start.line + 1,
                            pre:       match.line.substr(0, match.start.ch),
                            highlight: match.line.substring(match.start.ch, match.end.ch),
                            post:      match.line.substr(match.end.ch),
                            start:     match.start,
                            end:       match.end
                        });
                        matchesCounter++;
                        i++;
                    }
                                                            
                    // Add a row for each file
                    var relativePath = FileUtils.getDirectoryPath(ProjectManager.makeProjectRelativeIfPossible(fullPath)),
                        directoryPath = FileUtils.getDirectoryPath(relativePath),
                        displayFileName = StringUtils.format(
                            Strings.FIND_IN_FILES_FILE_PATH,
                            StringUtils.breakableUrl(FileUtils.getBaseName(fullPath)),
                            StringUtils.breakableUrl(directoryPath),
                            directoryPath ? "&mdash;" : ""
                        );

                    searchList.push({
                        file:     searchList.length,
                        filename: displayFileName,
                        fullPath: fullPath,
                        items:    searchItems
                    });
                }
            });
            
            // Add the listeners for close, prev and next
            $searchResults
                .off(".searchList")  // Remove the old events
                .one("click.searchList", ".close", function () {
                    _hideSearchResults();
                })
                // The link to go the first page
                .one("click.searchList", ".first-page:not(.disabled)", function () {
                    currentStart = 0;
                    _showSearchResults();
                })
                // The link to go the previous page
                .one("click.searchList", ".prev-page:not(.disabled)", function () {
                    currentStart -= RESULTS_PER_PAGE;
                    _showSearchResults();
                })
                // The link to go to the next page
                .one("click.searchList", ".next-page:not(.disabled)", function () {
                    currentStart += RESULTS_PER_PAGE;
                    _showSearchResults();
                })
                // The link to go to the last page
                .one("click.searchList", ".last-page:not(.disabled)", function () {
                    currentStart = _getLastCurrentStart(count.matches);
                    _showSearchResults();
                });
            
            // Insert the search results
            $searchContent
                .empty()
                .append(Mustache.render(searchResultsTemplate, {searchList: searchList}))
                .scrollTop(0)        // Otherwise scroll pos from previous contents is remembered
                .off(".searchList")  // Remove the old events
            
                // Add the click event listener directly on the table parent
                .on("click.searchList", function (e) {
                    var $row = $(e.target).closest("tr");
                    
                    if ($row.length) {
                        if ($selectedRow) {
                            $selectedRow.removeClass("selected");
                        }
                        $row.addClass("selected");
                        $selectedRow = $row;
                        
                        var searchItem = searchList[$row.data("file")],
                            fullPath   = searchItem.fullPath;
                        
                        // This is a file title row, expand/collapse on click
                        if ($row.hasClass("file-section")) {
                            // Clicking the file section header collapses/expands result rows for that file
                            $row.nextUntil(".file-section").toggle();
                            
                            var $triangle = $(".disclosure-triangle", $row);
                            $triangle.toggleClass("expanded").toggleClass("collapsed");
                            
                            searchResults[fullPath].collapsed = !searchResults[fullPath].collapsed;
                        
                        // This is a file row, show the result on click
                        } else {
                            // Grab the required item data
                            var item = searchItem.items[$row.data("item")];
                            
                            CommandManager.execute(Commands.FILE_OPEN, {fullPath: fullPath})
                                .done(function (doc) {
                                    // Opened document is now the current main editor
                                    EditorManager.getCurrentFullEditor().setSelection(item.start, item.end, true);
                                });
                        }
                    }
                })
                // Add the file to the working set on double click
                .on("dblclick.searchList", "tr:not(.file-section)", function (e) {
                    var item = searchList[$(this).data("file")];
                    FileViewController.addToWorkingSetAndSelect(item.fullPath);
                })
                // Restore the collapsed files
                .find(".file-section").each(function () {
                    var fullPath = searchList[$(this).data("file")].fullPath;
                    
                    if (searchResults[fullPath].collapsed) {
                        searchResults[fullPath].collapsed = false;
                        $(this).trigger("click");
                    }
                });
            
            if ($selectedRow) {
                $selectedRow.removeClass("selected");
                $selectedRow = null;
            }
            searchResultsPanel.show();

            if (dialog) {
                dialog._close();
            }
            
            FileSystem.on("change", _fileSystemChangeHandler);
        } else {

            _hideSearchResults();

            if (dialog) {
                dialog.getDialogTextField().addClass("no-results")
                                            .removeAttr("disabled")
                                            .get(0).select();
                $(".modal-bar .no-results-message").show();
            }
        }
    }
    
    /**
     * @private
     * Shows the search results and tries to restore the previous scroll and selection
     */
    function _restoreSearchResults() {
        if (searchResultsPanel.isVisible()) {
            var scrollTop  = $searchContent.scrollTop(),
                index      = $selectedRow ? $selectedRow.index() : null,
                numMatches = _countFilesMatches().matches;
            
            if (currentStart > numMatches) {
                currentStart = _getLastCurrentStart(numMatches);
            }
            _showSearchResults();
            
            $searchContent.scrollTop(scrollTop);
            if (index) {
                $selectedRow = $searchContent.find("tr:eq(" + index + ")");
                $selectedRow.addClass("selected");
            }
        }
    }
    
    /**
     * @private
     * Update the search results using the given list of changes fr the given document
     * @param {Document} doc  The Document that changed, should be the current one
     * @param {{from: {line:number,ch:number}, to: {line:number,ch:number}, text: string, next: change}} change
     *      A linked list as described in the Document constructor
     * @param {boolean} resultsChanged  True when the search results changed from a file change
     */
    function _updateSearchResults(doc, change, resultsChanged) {
        var i, diff, matches,
            fullPath = doc.file.fullPath,
            lines    = [],
            start    = 0,
            howMany  = 0;
            
        // There is no from or to positions, so the entire file changed, we must search all over again
        if (!change.from || !change.to) {
            _addSearchMatches(fullPath, doc.getText(), currentQueryExpr);
            resultsChanged = true;
        
        } else {
            // Get only the lines that changed
            for (i = 0; i < change.text.length; i++) {
                lines.push(doc.getLine(change.from.line + i));
            }
            
            // We need to know how many lines changed to update the rest of the lines
            if (change.from.line !== change.to.line) {
                diff = change.from.line - change.to.line;
            } else {
                diff = lines.length - 1;
            }
            
            if (searchResults[fullPath]) {
                // Search the last match before a replacement, the amount of matches deleted and update
                // the lines values for all the matches after the change
                searchResults[fullPath].matches.forEach(function (item) {
                    if (item.end.line < change.from.line) {
                        start++;
                    } else if (item.end.line <= change.to.line) {
                        howMany++;
                    } else {
                        item.start.line += diff;
                        item.end.line   += diff;
                    }
                });
                
                // Delete the lines that where deleted or replaced
                if (howMany > 0) {
                    searchResults[fullPath].matches.splice(start, howMany);
                }
                resultsChanged = true;
            }
            
            // Searches only over the lines that changed
            matches = _getSearchMatches(lines.join("\r\n"), currentQueryExpr);
            if (matches && matches.length) {
                // Updates the line numbers, since we only searched part of the file
                matches.forEach(function (value, key) {
                    matches[key].start.line += change.from.line;
                    matches[key].end.line   += change.from.line;
                });
                
                // If the file index exists, add the new matches to the file at the start index found before
                if (searchResults[fullPath]) {
                    Array.prototype.splice.apply(searchResults[fullPath].matches, [start, 0].concat(matches));
                // If not, add the matches to a new file index
                } else {
                    searchResults[fullPath] = {
                        matches:   matches,
                        collapsed: false
                    };
                }
                resultsChanged = true;
            }
            
            // All the matches where deleted, remove the file from the results
            if (searchResults[fullPath] && !searchResults[fullPath].matches.length) {
                delete searchResults[fullPath];
                resultsChanged = true;
            }
            
            // This is link to the next change object, so we need to keep searching
            if (change.next) {
                return _updateSearchResults(doc, change.next, resultsChanged);
            }
        }
        return resultsChanged;
    }

    /**
     * @private
     * @param {!File} file File in question
     * @param {?Entry} scope Search scope, or null if whole project
     * @return {boolean}
     */
    function _inScope(file, scope) {
        if (scope) {
            if (scope.isDirectory) {
                // Dirs always have trailing slash, so we don't have to worry about being
                // a substring of another dir name
                return file.fullPath.indexOf(scope.fullPath) === 0;
            } else {
                return file.fullPath === scope.fullPath;
            }
        }
        return true;
    }

    /**
     * @private
     * Tries to update the search result on document changes
     * @param {$.Event} event
     * @param {Document} document
     * @param {{from: {line:number,ch:number}, to: {line:number,ch:number}, text: string, next: change}} change
     *      A linked list as described in the Document constructor
     */
    function _documentChangeHandler(event, document, change) {
        if (searchResultsPanel.isVisible() && _inScope(document.file, currentScope)) {
            var updateResults = _updateSearchResults(document, change, false);
            
            if (timeoutID) {
                window.clearTimeout(timeoutID);
                updateResults = true;
            }
            if (updateResults) {
                timeoutID = window.setTimeout(function () {
                    _restoreSearchResults();
                    timeoutID = null;
                }, UPDATE_TIMEOUT);
            }
        }
    }
    
    function _doSearchInOneFile(addMatches, file) {
        var result = new $.Deferred();
                    
        if (!_inScope(file, currentScope)) {
            result.resolve();
        } else {
            DocumentManager.getDocumentText(file)
                .done(function (text) {
                    addMatches(file.fullPath, text, currentQueryExpr);
                    result.resolve();
                })
                .fail(function (error) {
                    // Always resolve. If there is an error, this file
                    // is skipped and we move on to the next file.
                    result.resolve();
                });
        }
        return result.promise();
    }

    /**
     * @private
     * Executes the Find in Files search inside the 'currentScope'
     * @param {string} query String to be searched
     */
    function _doSearch(query) {
        currentQuery     = query;
        currentQueryExpr = _getQueryRegExp(query);
        
        if (!currentQueryExpr) {
            StatusBar.hideBusyIndicator();
            dialog._close();
            return;
        }
        
        var scopeName = currentScope ? currentScope.fullPath : ProjectManager.getProjectRoot().fullPath,
            perfTimer = PerfUtils.markStart("FindIn: " + scopeName + " - " + query);
        
        ProjectManager.getAllFiles(true)
            .then(function (fileListResult) {
                var doSearch = _doSearchInOneFile.bind(undefined, _addSearchMatches);
                return Async.doInParallel(fileListResult, doSearch);
            })
            .done(function () {
                // Done searching all files: show results
                _showSearchResults();
                StatusBar.hideBusyIndicator();
                PerfUtils.addMeasurement(perfTimer);
                $(DocumentModule).on("documentChange.findInFiles", _documentChangeHandler);
            })
            .fail(function (err) {
                console.log("find in files failed: ", err);
                StatusBar.hideBusyIndicator();
                PerfUtils.finalizeMeasurement(perfTimer);
            });
    }
    
    
    // This dialog class was mostly copied from QuickOpen. We should have a common dialog
    // class that everyone can use.
    
    /**
     * FindInFilesDialog class
     * @constructor
     */
    function FindInFilesDialog() {
        this.closed = false;
    }

    /**
     * Returns the input text field of the modalbar in the dialog
     * @return jQuery Object pointing to input text field
     */
    FindInFilesDialog.prototype.getDialogTextField = function () {
        return $("input[type='text']", this.modalBar.getRoot());
    };


    /**
     * Closes the search dialog and resolves the promise that showDialog returned.
     * @param {boolean=} suppressAnimation Used to hide the search bar immediately, when another
     *      one is synchronously about to be shown.
     */
    FindInFilesDialog.prototype._close = function (suppressAnimation) {
        if (this.closed) {
            return;
        }
        
        // Hide error popup, since it hangs down low enough to make the slide-out look awkward
        $(".modal-bar .error").hide();
        
        this.closed = true;
        this.modalBar.close(true, !suppressAnimation);
        EditorManager.focusEditor();
        dialog = null;
    };
    
    /**
     * Shows the search dialog
     * @param {string=} initialString  Default text to prepopulate the search field with
     * @param {Entry=} scope  Search scope, or null to search whole project
     * @returns {$.Promise} that is resolved with the string to search for
     */
    FindInFilesDialog.prototype.showDialog = function (initialString, scope) {
        // Note the prefix label is a simple "Find:" - the "in ..." part comes after the text field
        var templateVars = {
                value: initialString || "",
                label: _labelForScope(scope)
            },
            dialogHTML = Mustache.render(searchDialogTemplate, $.extend(templateVars, Strings)),
            that       = this;
        
        // Synchronously close Find/Replace bar first, if open (TODO: remove once #6203 fixed)
        // (Any previous open FindInFiles bar instance was already handled by our caller)
        FindReplace._closeFindBar();
        
        this.modalBar    = new ModalBar(dialogHTML, false);
        
        var $searchField = $("input#find-what");
        
        function handleQueryChange() {
            // Check the query expression on every input event. This way the user is alerted
            // to any RegEx syntax errors immediately.
            var query = _getQueryRegExp($searchField.val());
            
            // Clear any no-results indicator since query has changed
            // But input field may still have error style if its content is an invalid regexp
            that.getDialogTextField().toggleClass("no-results", Boolean($searchField.val() && query === null));
            $(".modal-bar .no-results-message").hide();
        }
        
        $searchField.get(0).select();
        $searchField
            .bind("keydown", function (event) {
                if (event.keyCode === KeyEvent.DOM_VK_RETURN || event.keyCode === KeyEvent.DOM_VK_ESCAPE) {  // Enter/Return key or Esc key
                    event.stopPropagation();
                    event.preventDefault();
                    
                    var query = $searchField.val();
                    
                    if (event.keyCode === KeyEvent.DOM_VK_ESCAPE) {
                        that._close();
                    } else if (event.keyCode === KeyEvent.DOM_VK_RETURN) {
                        StatusBar.showBusyIndicator(true);
                        that.getDialogTextField().attr("disabled", "disabled");
                        _doSearch(query);
                    }
                }
            })
            .bind("input", handleQueryChange)
            .blur(function () {
                if (that.getDialogTextField().attr("disabled")) {
                    return;
                }
                that._close();
            })
            .focus();
        
        this.modalBar.getRoot().on("click", "#find-case-sensitive, #find-regexp", function (e) {
            $(e.currentTarget).toggleClass('active');
            FindReplace._updatePrefsFromSearchBar();
            
            handleQueryChange();  // re-validate regexp if needed
        });
        
        // Initial UI state (including prepopulated initialString passed into template)
        FindReplace._updateSearchBarFromPrefs();
        handleQueryChange();
    };

    /**
     * @private
     * Displays a non-modal embedded dialog above the code mirror editor that allows the user to do
     * a find operation across all files in the project.
     * @param {?Entry} scope  Project file/subfolder to search within; else searches whole project.
     */
    function _doFindInFiles(scope) {
        // If the scope is a file with a custom viewer, then we
        // don't show find in files dialog.
        if (scope && EditorManager.getCustomViewerForPath(scope.fullPath)) {
            return;
        }
        
        if (scope instanceof InMemoryFile) {
            CommandManager.execute(Commands.FILE_OPEN, { fullPath: scope.fullPath }).done(function () {
                CommandManager.execute(Commands.EDIT_FIND);
            });
            return;
        }
        
        // Default to searching for the current selection
        var currentEditor = EditorManager.getActiveEditor(),
            initialString = currentEditor && currentEditor.getSelectedText();

        if (dialog && !dialog.closed && dialog.hasOwnProperty("modalBar") && dialog.modalBar) {
            // The modalBar was already up. When creating the new modalBar, copy the
            // current query instead of using the passed-in selected text.
            initialString = dialog.getDialogTextField().val();
            dialog._close(true);
        }

        dialog             = new FindInFilesDialog();
        searchResults      = {};
        currentStart       = 0;
        currentQuery       = "";
        currentQueryExpr   = null;
        currentScope       = scope;
        maxHitsFoundInFile = false;
                            
        dialog.showDialog(initialString, scope);
    }
    
    /**
     * @private
     * Search within the file/subtree defined by the sidebar selection
     */
    function _doFindInSubtree() {
        var selectedEntry = ProjectManager.getSelectedItem();
        _doFindInFiles(selectedEntry);
    }
    
    
    /**
     * @private
     * Moves the search results from the previous path to the new one and updates the results list, if required
     * @param {$.Event} event
     * @param {string} oldName
     * @param {string} newName
     */
    function _fileNameChangeHandler(event, oldName, newName) {
        var resultsChanged = false;
        
        if (searchResultsPanel.isVisible()) {
            // Update the search results
            _.forEach(searchResults, function (item, fullPath) {
                if (fullPath.match(oldName)) {
                    searchResults[fullPath.replace(oldName, newName)] = item;
                    delete searchResults[fullPath];
                    resultsChanged = true;
                }
            });
            
            // Restore the results if needed
            if (resultsChanged) {
                _restoreSearchResults();
            }
        }
    }
    
    /**
     * @private
     * Handle a FileSystem "change" event
     * @param {$.Event} event
     * @param {FileSystemEntry} entry
     * @param {Array.<FileSystemEntry>=} added Added children
     * @param {Array.<FileSystemEntry>=} removed Removed children
     */
    _fileSystemChangeHandler = function (event, entry, added, removed) {
        if (entry && entry.isDirectory) {
            var resultsChanged = false;
            
            if (removed && removed.length > 0) {
                var _includesPath = function (fullPath) {
                    return _.some(removed, function (item) {
                        return fullPath.indexOf(item.fullPath) === 0;
                    });
                };
                
                // Clear removed entries from the search results
                _.forEach(searchResults, function (item, fullPath) {
                    if (fullPath.indexOf(entry.fullPath) === 0 && _includesPath(fullPath)) {
                        // The changed directory includes this entry and it was not removed.
                        delete searchResults[fullPath];
                        resultsChanged = true;
                    }
                });
            }
            
            var addPromise;
            if (added && added.length > 0) {
                var doSearch = _doSearchInOneFile.bind(undefined, function () {
                    var resultsAdded = _addSearchMatches.apply(undefined, arguments);
                    resultsChanged = resultsChanged || resultsAdded;
                });
                
                var addedFiles = [],
                    addedDirectories = [];
                
                // sort added entries into files and directories
                added.forEach(function (entry) {
                    if (entry.isFile) {
                        addedFiles.push(entry);
                    } else {
                        addedDirectories.push(entry);
                    }
                });
                
                // visit added directories and add their included files
                var visitor = function (child) {
                    if (ProjectManager.shouldShow(child)) {
                        if (child.isFile) {
                            addedFiles.push(child);
                        }
                        return true;
                    }
                };

                var visitPromise = Async.doInParallel(addedDirectories, function (directory) {
                    var deferred = $.Deferred();
                    
                    directory.visit(visitor, function (err) {
                        if (err) {
                            deferred.reject(err);
                            return;
                        }
                        
                        deferred.resolve();
                    });
                    
                    return deferred.promise();
                });

                // find additional matches in all added files
                addPromise = visitPromise.then(function () {
                    return Async.doInParallel(addedFiles, doSearch);
                });
            } else {
                addPromise = $.Deferred().resolve().promise();
            }
            
            addPromise.done(function () {
                // Restore the results if needed
                if (resultsChanged) {
                    _restoreSearchResults();
                }
            }).fail(function (err) {
                console.warn("Failed to update FindInFiles results: ", err);
            });
        }
    };
    
    // Initialize items dependent on HTML DOM
    AppInit.htmlReady(function () {
        var panelHtml = Mustache.render(searchPanelTemplate, Strings);
        searchResultsPanel = PanelManager.createBottomPanel("find-in-files.results", $(panelHtml), 100);
        
        $searchResults = $("#search-results");
        $searchSummary = $searchResults.find(".title");
        $searchContent = $("#search-results .table-container");
    });
    
    // Initialize: register listeners
    $(DocumentManager).on("fileNameChange",    _fileNameChangeHandler);
    $(ProjectManager).on("beforeProjectClose", _hideSearchResults);
    
<<<<<<< HEAD
=======
    FileSystem.on("change", _fileSystemChangeHandler);
    
    FindReplace._registerFindInFilesCloser(function () {
        if (dialog) {
            dialog._close(true);
        }
    });
    
>>>>>>> 33ddb195
    // Initialize: command handlers
    CommandManager.register(Strings.CMD_FIND_IN_FILES,   Commands.EDIT_FIND_IN_FILES,   _doFindInFiles);
    CommandManager.register(Strings.CMD_FIND_IN_SUBTREE, Commands.EDIT_FIND_IN_SUBTREE, _doFindInSubtree);
});<|MERGE_RESOLUTION|>--- conflicted
+++ resolved
@@ -1008,17 +1008,12 @@
     $(DocumentManager).on("fileNameChange",    _fileNameChangeHandler);
     $(ProjectManager).on("beforeProjectClose", _hideSearchResults);
     
-<<<<<<< HEAD
-=======
-    FileSystem.on("change", _fileSystemChangeHandler);
-    
     FindReplace._registerFindInFilesCloser(function () {
         if (dialog) {
             dialog._close(true);
         }
     });
     
->>>>>>> 33ddb195
     // Initialize: command handlers
     CommandManager.register(Strings.CMD_FIND_IN_FILES,   Commands.EDIT_FIND_IN_FILES,   _doFindInFiles);
     CommandManager.register(Strings.CMD_FIND_IN_SUBTREE, Commands.EDIT_FIND_IN_SUBTREE, _doFindInSubtree);
