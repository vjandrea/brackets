/*
 * Copyright 2012 Adobe Systems Incorporated. All Rights Reserved.
 */

/*jslint vars: true, plusplus: true, devel: true, browser: true, nomen: true, indent: 4, maxerr: 50 */
/*global define: false, $: false, CodeMirror: false */

/**
 * Editor is a 1-to-1 wrapper for a CodeMirror editor instance. It layers on Brackets-specific
 * functionality and provides APIs that cleanly pass through the bits of CodeMirror that the rest
 * of our codebase may want to interact with. An Editor is always backed by a Document, and stays
 * in sync with its content; because Editor keeps the Document alive, it's important to always
 * destroy() an Editor that's going away so it can release its Document ref.
 *
 * For now, there's a distinction between the "master" Editor for a Document - which secretly acts
 * as the Document's internal model of the text state - and the multitude of "slave" secondary Editors
 * which, via Document, sync their changes to and from that master.
 *
 * For now, direct access to the underlying CodeMirror object is still possible via _codeMirror --
 * but this is considered deprecated and may go away.
 *  
 * The Editor object dispatches the following events:
 *    - keyEvent -- When any key event happens in the editor (whether it changes the text or not).
 *          Event handlers are passed ({Editor}, {KeyboardEvent}). The 2nd arg is the raw DOM event.
 *          Note: most listeners will only want to respond when event.type === "keypress".
 *    - cursorActivity -- When the user moves the cursor or changes the selection, or an edit occurs.
 *          Note: do not listen to this in order to be generally informed of edits--listen to the
 *          "change" event on Document instead.
 *    - scroll -- When the editor is scrolled, either by user action or programmatically.
 *    - lostContent -- When the backing Document changes in such a way that this Editor is no longer
 *          able to display accurate text. This occurs if the Document's file is deleted, or in certain
 *          Document->editor syncing edge cases that we do not yet support (the latter cause will
 *          eventually go away).
 *
 * The Editor also dispatches "change" events internally, but you should listen for those on
 * Documents, not Editors.
 *
 * These are jQuery events, so to listen for them you do something like this:
 *    $(editorInstance).on("eventname", handler);
 */
define(function (require, exports, module) {
    'use strict';
    
    var EditorManager    = require("editor/EditorManager");
    
    
    /**
     * @private
     * Handle Tab key press.
     * @param {!CodeMirror} instance CodeMirror instance.
     */
    function _handleTabKey(instance) {
        // Tab key handling is done as follows:
        // 1. If the selection is before any text and the indentation is to the left of 
        //    the proper indentation then indent it to the proper place. Otherwise,
        //    add another tab. In either case, move the insertion point to the 
        //    beginning of the text.
        // 2. If the selection is after the first non-space character, and is not an 
        //    insertion point, indent the entire line(s).
        // 3. If the selection is after the first non-space character, and is an 
        //    insertion point, insert a tab character or the appropriate number 
        //    of spaces to pad to the nearest tab boundary.
        var from = instance.getCursor(true),
            to = instance.getCursor(false),
            line = instance.getLine(from.line),
            indentAuto = false,
            insertTab = false;
        
        if (from.line === to.line) {
            if (line.search(/\S/) > to.ch || to.ch === 0) {
                indentAuto = true;
            }
        }

        if (indentAuto) {
            var currentLength = line.length;
            CodeMirror.commands.indentAuto(instance);
            // If the amount of whitespace didn't change, insert another tab
            if (instance.getLine(from.line).length === currentLength) {
                insertTab = true;
                to.ch = 0;
            }
        } else if (instance.somethingSelected()) {
            CodeMirror.commands.indentMore(instance);
        } else {
            insertTab = true;
        }
        
        if (insertTab) {
            if (instance.getOption("indentWithTabs")) {
                CodeMirror.commands.insertTab(instance);
            } else {
                var i, ins = "", numSpaces = instance.getOption("tabSize");
                numSpaces -= to.ch % numSpaces;
                for (i = 0; i < numSpaces; i++) {
                    ins += " ";
                }
                instance.replaceSelection(ins, "end");
            }
        }
    }
    
    /**
     * @private
     * Handle left arrow, right arrow, backspace and delete keys when soft tabs are used.
     * @param {!CodeMirror} instance CodeMirror instance 
     * @param {number} direction Direction of movement: 1 for forward, -1 for backward
     * @param {function} functionName name of the CodeMirror function to call
     * @return {boolean} true if key was handled
     */
    function _handleSoftTabNavigation(instance, direction, functionName) {
        var handled = false;
        if (!instance.getOption("indentWithTabs")) {
            var cursor = instance.getCursor(),
                tabSize = instance.getOption("tabSize"),
                jump = cursor.ch % tabSize,
                line = instance.getLine(cursor.line);

            if (direction === 1) {
                jump = tabSize - jump;

                if (cursor.ch + jump > line.length) { // Jump would go beyond current line
                    return false;
                }

                if (line.substr(cursor.ch, jump).search(/\S/) === -1) {
                    instance[functionName](jump, "char");
                    handled = true;
                }
            } else {
                // Quick exit if we are at the beginning of the line
                if (cursor.ch === 0) {
                    return false;
                }
                
                // If we are on the tab boundary, jump by the full amount, 
                // but not beyond the start of the line.
                if (jump === 0) {
                    jump = tabSize;
                }

                // Search backwards to the first non-space character
                var offset = line.substr(cursor.ch - jump, jump).search(/\s*$/g);

                if (offset !== -1) { // Adjust to jump to first non-space character
                    jump -= offset;
                }

                if (jump > 0) {
                    instance[functionName](-jump, "char");
                    handled = true;
                }
            }
        }

        return handled;
    }
    
    /**
     * Checks if the user just typed a closing brace/bracket/paren, and considers automatically
     * back-indenting it if so.
     */
    function _checkElectricChars(jqEvent, editor, event) {
        var instance = editor._codeMirror;
        if (event.type === "keypress") {
            var keyStr = String.fromCharCode(event.which || event.keyCode);
            if (/[\]\}\)]/.test(keyStr)) {
                // If the whole line is whitespace, auto-indent it
                var lineNum = instance.getCursor().line;
                var lineStr = instance.getLine(lineNum);
                
                if (!/\S/.test(lineStr)) {
                    // Need to do the auto-indent on a timeout to ensure
                    // the keypress is handled before auto-indenting.
                    // This is the same timeout value used by the
                    // electricChars feature in CodeMirror.
                    setTimeout(function () {
                        instance.indentLine(lineNum);
                    }, 75);
                }
            }
        }
    }
    
    /** Launches CodeMirror's basic Find-within-single-editor feature */
    function _launchFind(codeMirror) {
        // Bring up CodeMirror's existing search bar UI
        codeMirror.execCommand("find");
        
        // Prepopulate the search field with the current selection, if any
        var findBarTextField = $(".CodeMirror-dialog input[type='text']");
        findBarTextField.attr("value", codeMirror.getSelection());
        findBarTextField.get(0).select();
    }
    
    /**
     * Creates a new CodeMirror editor instance bound to the given Document. The Document need not have
     * a "master" Editor realized yet, even if makeMasterEditor is false; in that case, the first time
     * an edit occurs we will automatically ask EditorManager to create a "master" editor to render the
     * Document modifiable.
     *
     * ALWAYS call destroy() when you are done with an Editor - otherwise it will leak a Document ref.
     *
     * @param {!Document} document  
     * @param {!boolean} makeMasterEditor  If true, this Editor will set itself as the (secret) "master"
     *          Editor for the Document. If false, this Editor will attach to the Document as a "slave"/
     *          secondary editor.
     * @param {!string} mode  Syntax-highlighting language mode; "" means plain-text mode.
     *          See {@link EditorUtils#getModeFromFileExtension()}.
     * @param {!jQueryObject} container  Container to add the editor to.
     * @param {!Object<string, function(Editor)>} additionalKeys  Mapping of keyboard shortcuts to
     *          custom handler functions. Mapping is in CodeMirror format, NOT in our KeyMap format.
     * @param {{startLine: number, endLine: number}=} range If specified, range of lines within the document
     *          to display in this editor. Inclusive.
     */
    function Editor(document, makeMasterEditor, mode, container, additionalKeys, range) {
        var self = this;
        
        // Attach to document: add ref & handlers
        this.document = document;
        document.addRef();
        // store this-bound version of listeners so we can remove them later
        this._handleDocumentChange = this._handleDocumentChange.bind(this);
        this._handleDocumentDeleted = this._handleDocumentDeleted.bind(this);
        $(document).on("change", this._handleDocumentChange);
        $(document).on("deleted", this._handleDocumentDeleted);
        
        // (if makeMasterEditor, we attach the Doc back to ourselves below once we're fully initialized)
        
        this._inlineWidgets = [];
        
        // Editor supplies some standard keyboard behavior extensions of its own
        var codeMirrorKeyMap = {
            "Tab"  : _handleTabKey,
            "Left" : function (instance) {
                if (!_handleSoftTabNavigation(instance, -1, "moveH")) {
                    CodeMirror.commands.goCharLeft(instance);
                }
            },
            "Right" : function (instance) {
                if (!_handleSoftTabNavigation(instance, 1, "moveH")) {
                    CodeMirror.commands.goCharRight(instance);
                }
            },
            "Backspace" : function (instance) {
                if (!_handleSoftTabNavigation(instance, -1, "deleteH")) {
                    CodeMirror.commands.delCharLeft(instance);
                }
            },
            "Delete" : function (instance) {
                if (!_handleSoftTabNavigation(instance, 1, "deleteH")) {
                    CodeMirror.commands.delCharRight(instance);
                }
            },
            "Ctrl-A": function () {
                self._selectAllVisible();
            },
            "Cmd-A": function () {
                self._selectAllVisible();
            },
            "Ctrl-F": _launchFind,
            "Cmd-F": _launchFind,
            "F3": "findNext",
            "Shift-F3": "findPrev",
            "Ctrl-H": "replace",
            "Shift-Delete": "cut",
            "Ctrl-Insert": "copy",
            "Shift-Insert": "paste"
        };
        
        EditorManager.mergeExtraKeys(self, codeMirrorKeyMap, additionalKeys);
        
        // We'd like null/"" to mean plain text mode. CodeMirror defaults to plaintext for any
        // unrecognized mode, but it complains on the console in that fallback case: so, convert
        // here so we're always explicit, avoiding console noise.
        if (!mode) {
            mode = "text/plain";
        }
        
        // Create the CodeMirror instance
        // (note: CodeMirror doesn't actually require using 'new', but jslint complains without it)
        this._codeMirror = new CodeMirror(container, {
            electricChars: false,   // we use our own impl of this to avoid CodeMirror bugs; see _checkElectricChars()
            indentUnit : 4,
            lineNumbers: true,
            matchBrackets: true,
            extraKeys: codeMirrorKeyMap
        });
        
        this._installEditorListeners();
        
        $(this)
            .on("keyEvent", _checkElectricChars)
            .on("change", this._handleEditorChange.bind(this));
        
        // Set code-coloring mode BEFORE populating with text, to avoid a flash of uncolored text
        this._codeMirror.setOption("mode", mode);
        
        // Initially populate with text. This will send a spurious change event, so need to make
        // sure this is understood as a 'sync from document' case, not a genuine edit
        this._duringSync = true;
        this._resetText(document.getText());
        this._duringSync = false;
        
        if (range) {
            // Hide all lines other than those we want to show. We do this rather than trimming the
            // text itself so that the editor still shows accurate line numbers.
            this._codeMirror.operation(function () {
                var i;
                for (i = 0; i < range.startLine; i++) {
                    self.hideLine(i);
                }
                var lineCount = self.lineCount();
                for (i = range.endLine + 1; i < lineCount; i++) {
                    self.hideLine(i);
                }
            });
            this._visibleRange = range;
            this.setCursorPos(range.startLine, 0);
        }

        // Now that we're fully initialized, we can point the document back at us if needed
        if (makeMasterEditor) {
            document._makeEditable(this);
        }
    }
    
    /**
     * Removes this editor from the DOM and detaches from the Document. If this is the "master"
     * Editor that is secretly providing the Document's backing state, then the Document reverts to
     * a read-only string-backed mode.
     */
    Editor.prototype.destroy = function () {
        // CodeMirror docs for getWrapperElement() say all you have to do is "Remove this from your
        // tree to delete an editor instance."
        $(this._codeMirror.getWrapperElement()).remove();
        
        // Disconnect from Document
        this.document.releaseRef();
        $(this.document).off("change", this._handleDocumentChange);
        $(this.document).off("deleted", this._handleDocumentDeleted);
        
        if (this.document._masterEditor === this) {
            this.document._makeNonEditable();
        }
        
        // Destroying us destroys any inline widgets we're hosting. Make sure their closeCallbacks
        // run, at least, since they may also need to release Document refs
        this._inlineWidgets.forEach(function (inlineWidget) {
            inlineWidget.onClosed();
        });
    };
    
        
    /** 
     * Handles Select All specially when we have a visible range in order to work around
     * bugs in CodeMirror when lines are hidden.
     */
    Editor.prototype._selectAllVisible = function () {
        var startLine = this.getFirstVisibleLine(),
            endLine = this.getLastVisibleLine();
        this.setSelection({line: startLine, ch: 0},
                          {line: endLine, ch: this.getLineText(endLine).length});
    };
    
    Editor.prototype._applyChangesToEditor = function (editor, changeList) {
        // FUTURE: Technically we should add a replaceRange() method to Document and go through
        // that instead of talking to the given editor directly. However, we need to access
        // a CodeMirror API to make sure that the edits get batched properly, and it's not clear
        // that we want that exact API exposed in Document yet. So for now we just talk to
        // the editor directly. Eventually we will factor this out into a model API once we 
        // have an actual central model.
        var cm = editor._codeMirror;
        cm.operation(function () {
            var change, newText;
            for (change = changeList; change; change = change.next) {
                newText = change.text.join('\n');
                if (!change.from || !change.to) {
                    if (change.from || change.to) {
                        console.log("Editor._applyChangesToEditor(): Change record received with only one end undefined--replacing entire text");
                    }
                    cm.setValue(newText);
                    
                    // The editor's visible range is no longer meaningful since the entire text was replaced.
                    editor._visibleRange = null;
                } else {
                    cm.replaceRange(newText, change.from, change.to);
                    
                    // If the editor is restricted to a specific visible range, update the visible range
                    // end points if any content was added before them, and hide any new text that's outside
                    // the visible range. Note that we don't rely on line handles for this since we
                    // want to gracefully handle cases where the start or end line was deleted during a change.
                    var range = editor._visibleRange;
                    if (range) {
                        var i, numAdded = change.text.length - (change.to.line - change.from.line + 1);
                        // Edits that cross into the first line need to cause an adjustment, but edits that
                        // are fully within the first line don't.
                        if (change.from.line !== range.startLine && change.to.line <= range.startLine) {
                            range.startLine += numAdded;
                        }
                        if (change.to.line <= range.endLine) {
                            range.endLine += numAdded;
                        }
                        for (i = change.from.line; i < change.from.line + change.text.length; i++) {
                            if (i < range.startLine || i > range.endLine) {
                                editor.hideLine(i);
                            }
                        }
                        //console.log("new visible range: " + editor._visibleRange.startLine + " - " + editor._visibleRange.endLine);
                        // TODO: should double-check that the range of non-hidden lines after this matches up
                        // with what we think _visibleRange is
                    }
                }
            }
        });
    };
    
    /**
     * Responds to changes in the CodeMirror editor's text, syncing the changes to the Document.
     * There are several cases where we want to ignore a CodeMirror change:
     *  - if we're the master editor, editor changes can be ignored because Document is already listening
     *    for our changes
     *  - if we're a secondary editor, editor changes should be ignored if they were caused by us reacting
     *    to a Document change
     */
    Editor.prototype._handleEditorChange = function (event, editor, changeList) {
        // we're currently syncing from the Document, so don't echo back TO the Document
        if (this._duringSync) {
            return;
        }
        
        // Secondary editor: force creation of "master" editor backing the model, if doesn't exist yet
        if (!this.document._masterEditor) {
            EditorManager._createFullEditorForDocument(this.document);
        }
        
        if (this.document._masterEditor !== this) {
            // Secondary editor:
            // we're not the ground truth; if we got here, this was a real editor change (not a
            // sync from the real ground truth), so we need to sync from us into the document
            // (which will directly push the change into the master editor).
            this._duringSync = true;
            this._applyChangesToEditor(this.document._masterEditor, changeList);
            this._duringSync = false;
        }
        // Else, Master editor:
        // we're the ground truth; nothing else to do, since everyone else will sync from us
        // note: this change might have been a real edit made by the user, OR this might have
        // been a change synced from another editor
        
        if (this._visibleRange) {
            // We know all edits that happened in this editor must have been within the visible range. So
            // all we need to do is adjust the end of the visible range to account for the total number of
            // lines added/removed as the result of these edits.
            // Since we're certain these changes are generated by CodeMirror, not Document, we don't have
            // to check change.from/to for undefined.
            var numAdded = 0, change;
            for (change = changeList; change; change = change.next) {
                numAdded += change.text.length - (change.to.line - change.from.line + 1);
            }
            this._visibleRange.endLine += numAdded;
            //console.log("new visible range: " + this._visibleRange.startLine + " - " + this._visibleRange.endLine);
            // TODO: should double-check that the range of non-hidden lines after this matches up
            // with what we think _visibleRange is
        }
    };
    
    /**
     * Responds to changes in the Document's text, syncing the changes into our CodeMirror instance.
     * There are several cases where we want to ignore a Document change:
     *  - if we're the master editor, Document changes should be ignored becuase we already have the right
     *    text (either the change originated with us, or it has already been set into us by Document)
     *  - if we're a secondary editor, Document changes should be ignored if they were caused by us sending
     *    the document an editor change that originated with us
     */
    Editor.prototype._handleDocumentChange = function (event, doc, changeList) {
        var change;
        
        // we're currently syncing to the Document, so don't echo back FROM the Document
        if (this._duringSync) {
            return;
        }
        
        if (this.document._masterEditor !== this) {
            // Secondary editor:
            // we're not the ground truth; and if we got here, this was a Document change that
            // didn't come from us (e.g. a sync from another editor, a direct programmatic change
            // to the document, or a sync from external disk changes)... so sync from the Document
            
            // Special case: certain changes around the edges of the editor are problematic, because
            // if they're undone, we'll be unable to determine how to fix up the range to include the
            // undone content. (The "undo" will just look like an insertion outside our bounds.) So
            // in those cases, we close the inline editor instead of trying to fix it up. The specific
            // cases are:
            // 1. Edit crosses the start boundary of the inline editor (defined as character 0 
            //    of the first line).
            // 2. Edit crosses the end boundary of the inline editor (defined as the newline at
            //    the end of the last line).
            // 3. Edit starts at the very beginning of the inline editor (defined as character 0 
            //    of the first line) and crosses at least one newline.
            if (this._visibleRange) {
                var range = this._visibleRange, collapse;
                for (change = changeList; change; change = change.next) {
                    if (change.from === undefined || change.to === undefined) {
                        // Entire document was deleted, assume the editorneeds to collapse.
                        collapse = true;
                    } else {
                        collapse =
                            // Case 1
                            (change.from.line < range.startLine &&
                                change.to.line >= range.startLine) ||
    
                            // Case 2
                            (change.from.line <= range.endLine &&
                                change.to.line > range.endLine) ||
                            
                            // Case 3
                            (change.from.line === range.startLine &&
                                change.from.ch === 0 &&
                                change.to.line > change.from.line);
                    }
                    if (collapse) {
                        $(this).triggerHandler("lostContent");
                        return;
                    }
                }
            }
            
            this._duringSync = true;
            this._applyChangesToEditor(this, changeList);
            this._duringSync = false;
        }
        // Else, Master editor:
        // we're the ground truth; nothing to do since Document change is just echoing our
        // editor changes
    };
    
    /**
     * Responds to the Document's underlying file being deleted. The Document is now basically dead,
     * so we must close.
     */
    Editor.prototype._handleDocumentDeleted = function () {
        $(this).triggerHandler("lostContent");
    };
    
    
    /**
     * Install singleton event handlers on the CodeMirror instance, translating them into multi-
     * listener-capable jQuery events on the Editor instance.
     */
    Editor.prototype._installEditorListeners = function () {
        var self = this;
        
        // FUTURE: if this list grows longer, consider making this a more generic mapping
        // NOTE: change is a "private" event--others shouldn't listen to it on Editor, only on
        // Document
        this._codeMirror.setOption("onChange", function (instance, changeList) {
            $(self).triggerHandler("change", [self, changeList]);
        });
        this._codeMirror.setOption("onKeyEvent", function (instance, event) {
            $(self).triggerHandler("keyEvent", [self, event]);
            return false;   // false tells CodeMirror we didn't eat the event
        });
        this._codeMirror.setOption("onCursorActivity", function (instance) {
            $(self).triggerHandler("cursorActivity", [self]);
        });
        this._codeMirror.setOption("onScroll", function (instance) {
            $(self).triggerHandler("scroll", [self]);
        });
    };
    
    /**
     * @return {string} The editor's current contents
     * Semi-private: only Document/EditableDocumentModel should call this.
     */
    Editor.prototype._getText = function () {
        return this._codeMirror.getValue();
    };
    
    /**
     * Sets the contents of the editor. Treated as an edit: adds an undo step and dispatches a
     * change event.
     * Note: all line endings will be changed to LFs.
     * Semi-private: only Document/EditableDocumentModel should call this.
     * @param {!string} text
     */
    Editor.prototype._setText = function (text) {
        this._codeMirror.setValue(text);
    };
    
    /**
     * Sets the contents of the editor and clears the undo/redo history. Dispatches a change event.
     * Semi-private: only Document/EditableDocumentModel should call this.
     * @param {!string} text
     */
    Editor.prototype._resetText = function (text) {
        // This *will* fire a change event, but we clear the undo immediately afterward
        this._codeMirror.setValue(text);
        
        // Make sure we can't undo back to the empty state before setValue()
        this._codeMirror.clearHistory();
    };
    
    
    /**
     * Gets the current cursor position within the editor. If there is a selection, returns whichever
     * end of the range the cursor lies at.
     * @return !{line:number, ch:number}
     */
    Editor.prototype.getCursorPos = function () {
        return this._codeMirror.getCursor();
    };
    
    /**
     * Sets the cursor position within the editor. Removes any selection.
     * @param {number} line The 0 based line number.
     * @param {number} ch   The 0 based character position.
     */
    Editor.prototype.setCursorPos = function (line, ch) {
        this._codeMirror.setCursor(line, ch);
    };
    
    /**
     * Gets the current selection. Start is inclusive, end is exclusive. If there is no selection,
     * returns the current cursor position as both the start and end of the range (i.e. a selection
     * of length zero).
     * @return !{start:{line:number, ch:number}, end:{line:number, ch:number}}
     */
    Editor.prototype.getSelection = function () {
        var selStart = this._codeMirror.getCursor(true),
            selEnd = this._codeMirror.getCursor(false);
        return { start: selStart, end: selEnd };
    };
    
    /**
     * @return {!string} The currently selected text, or "" if no selection. Includes \n if the
     * selection spans multiple lines (does NOT reflect the Document's line-endings style).
     */
    Editor.prototype.getSelectedText = function () {
        return this._codeMirror.getSelection();
    };
    
    /**
     * Sets the current selection. Start is inclusive, end is exclusive. Places the cursor at the
     * end of the selection range.
     * @param {!{line:number, ch:number}} start
     * @param {!{line:number, ch:number}} end
     */
    Editor.prototype.setSelection = function (start, end) {
        this._codeMirror.setSelection(start, end);
    };


    /**
     * Gets the total number of lines in the the document (includes lines not visible in the viewport)
     * @returns {!number}
     */
    Editor.prototype.lineCount = function () {
        return this._codeMirror.lineCount();
    };
    
    /**
     * Gets the number of the first visible line in the editor.
     * @returns {number} The 0-based index of the first visible line.
     */
    Editor.prototype.getFirstVisibleLine = function () {
        return (this._visibleRange ? this._visibleRange.startLine : 0);
    };
    
    /**
     * Gets the number of the last visible line in the editor.
     * @returns {number} The 0-based index of the last visible line.
     */
    Editor.prototype.getLastVisibleLine = function () {
        return (this._visibleRange ? this._visibleRange.endLine : this.lineCount() - 1);
    };

    /* Hides the specified line number in the editor
     * @param {!number}
     */
    Editor.prototype.hideLine = function (lineNumber) {
        return this._codeMirror.hideLine(lineNumber);
    };

    /**
     * Gets the total height of the document in pixels (not the viewport)
     * @param {!boolean} includePadding
     * @returns {!number} height in pixels
     */
    Editor.prototype.totalHeight = function (includePadding) {
        return this._codeMirror.totalHeight(includePadding);
    };

    /**
     * Gets the scroller element from the editor.
     * @returns {!HTMLDivElement} scroller
     */
    Editor.prototype.getScrollerElement = function () {
        return this._codeMirror.getScrollerElement();
    };
    
<<<<<<< HEAD
=======
    /**
     * Gets the root DOM node of the editor.
     * @returns {Object} The editor's root DOM node.
     */
    Editor.prototype.getRootElement = function () {
        return this._codeMirror.getWrapperElement();
    };
    
>>>>>>> f3c1e600
    /**
     * Adds an inline widget below the given line. If any inline widget was already open for that
     * line, it is closed without warning.
     * @param {!{line:number, ch:number}} pos  Position in text to anchor the inline.
     * @param {!InlineWidget} inlineWidget The widget to add.
     */
    Editor.prototype.addInlineWidget = function (pos, inlineWidget) {
        var self = this;
        inlineWidget.id = this._codeMirror.addInlineWidget(pos, inlineWidget.htmlContent, inlineWidget.height, function (id) {
            self._removeInlineWidgetInternal(id);
            inlineWidget.onClosed();
        });
        this._inlineWidgets.push(inlineWidget);
        inlineWidget.onAdded();
    };
    
    /**
     * Removes the given inline widget.
     * @param {number} inlineWidget The widget to remove.
     */
    Editor.prototype.removeInlineWidget = function (inlineWidget) {
        // _removeInlineWidgetInternal will get called from the destroy callback in CodeMirror.
        this._codeMirror.removeInlineWidget(inlineWidget.id);
    };
    
    /**
     * Cleans up the given inline widget from our internal list of widgets.
     * @param {number} inlineId  id returned by addInlineWidget().
     */
    Editor.prototype._removeInlineWidgetInternal = function (inlineId) {
        var i;
        for (i = 0; i < this._inlineWidgets.length; i++) {
            if (this._inlineWidgets[i].id === inlineId) {
                this._inlineWidgets.splice(i, 1);
                break;
            }
        }
    };

    /**
     * Returns a list of all inline widgets currently open in this editor. Each entry contains the
     * inline's id, and the data parameter that was passed to addInlineWidget().
     * @return {!Array.<{id:number, data:Object}>}
     */
    Editor.prototype.getInlineWidgets = function () {
        return this._inlineWidgets;
    };

    /**
     * Sets the height of an inline widget in this editor. 
     * @param {!InlineWidget} inlineWidget The widget whose height should be set.
     * @param {!height} height The height of the widget.
     * @param {boolean} ensureVisible Whether to scroll the entire widget into view.
     */
    Editor.prototype.setInlineWidgetHeight = function (inlineWidget, height, ensureVisible) {
        this._codeMirror.setInlineWidgetHeight(inlineWidget.id, height, ensureVisible);
    };
    
    
    /** Gives focus to the editor control */
    Editor.prototype.focus = function () {
        this._codeMirror.focus();
    };
    
    /** Returns true if the editor has focus */
    Editor.prototype.hasFocus = function () {
        // The CodeMirror instance wrapper has a "CodeMirror-focused" class set when focused
        return $(this._codeMirror.getWrapperElement()).hasClass("CodeMirror-focused");
    };
    
    /**
     * Re-renders the editor UI
     */
    Editor.prototype.refresh = function () {
        this._codeMirror.refresh();
    };
    
    /**
     * Shows or hides the editor within its parent. Does not force its ancestors to
     * become visible.
     * @param {boolean} show true to show the editor, false to hide it
     */
    Editor.prototype.setVisible = function (show) {
        $(this._codeMirror.getWrapperElement()).css("display", (show ? "" : "none"));
        this._codeMirror.refresh();
        if (show) {
            this._inlineWidgets.forEach(function (inlineWidget) {
                inlineWidget.onParentShown();
            });
        }
    };
    
    /**
     * Returns true if the editor is fully visible--i.e., is in the DOM, all ancestors are
     * visible, and has a non-zero width/height.
     */
    Editor.prototype.isFullyVisible = function () {
        return $(this._codeMirror.getWrapperElement()).is(":visible");
    };
    
    /**
     * Returns the text of the given line.
     * @param {number} The zero-based number of the line to retrieve.
     * @return {string} The contents of the line.
     */
    Editor.prototype.getLineText = function (num) {
        return this._codeMirror.getLine(num);
    };
    
    /**
     * The Document we're bound to
     * @type {!Document}
     */
    Editor.prototype.document = null;
    
    /**
     * If true, we're in the middle of syncing to/from the Document. Used to ignore spurious change
     * events caused by us (vs. change events caused by others, which we need to pay attention to).
     * @type {!boolean}
     */
    Editor.prototype._duringSync = false;
    
    /**
     * @private
     * NOTE: this is actually "semi-private": EditorManager also accesses this field... as well as
     * a few other modules. However, we should try to gradually move most code away from talking to
     * CodeMirror directly.
     * @type {!CodeMirror}
     */
    Editor.prototype._codeMirror = null;
    
    /**
     * @private
     * @type {!Array.<{id:number, data:Object}>}
     */
    Editor.prototype._inlineWidgets = null;

    /**
     * @private
     * @type {{startLine: number, endLine: number}}
     */
    Editor.prototype._visibleRange = null;

    // Define public API
    exports.Editor = Editor;
});<|MERGE_RESOLUTION|>--- conflicted
+++ resolved
@@ -699,8 +699,6 @@
         return this._codeMirror.getScrollerElement();
     };
     
-<<<<<<< HEAD
-=======
     /**
      * Gets the root DOM node of the editor.
      * @returns {Object} The editor's root DOM node.
@@ -709,7 +707,6 @@
         return this._codeMirror.getWrapperElement();
     };
     
->>>>>>> f3c1e600
     /**
      * Adds an inline widget below the given line. If any inline widget was already open for that
      * line, it is closed without warning.
