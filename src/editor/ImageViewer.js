--- conflicted
+++ resolved
@@ -34,12 +34,8 @@
         PanelManager        = require("view/PanelManager"),
         ProjectManager      = require("project/ProjectManager"),
         Strings             = require("strings"),
-<<<<<<< HEAD
         StringUtils         = require("utils/StringUtils"),
         FileSystem          = require("filesystem/FileSystem");
-=======
-        StringUtils         = require("utils/StringUtils");
->>>>>>> 53619410
     
     var _naturalWidth = 0;
     
