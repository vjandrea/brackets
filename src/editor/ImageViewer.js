--- conflicted
+++ resolved
@@ -112,19 +112,11 @@
                     if (stat.size) {
                         sizeString = " &mdash; " + StringUtils.prettyPrintBytes(stat.size, 2);
                     }
-<<<<<<< HEAD
                     var dimensionAndSize = dimensionString + sizeString;
                     $("#img-data").html(dimensionAndSize)
                         .attr("title", dimensionAndSize
                                         .replace("&times;", "x")
                                         .replace("&mdash;", "-"));
-                },
-                function (error) {
-                    $("#img-data").html(dimensionString)
-                        .attr("title", dimensionString.replace("&times;", "x"));
-=======
-                    $("#img-data").html(dimensionString + sizeString);
->>>>>>> 1b20157f
                 }
             });
             $("#image-holder").show();
