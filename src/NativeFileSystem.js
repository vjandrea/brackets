--- conflicted
+++ resolved
@@ -195,12 +195,8 @@
                 }
             }
             else {
-<<<<<<< HEAD
                 // TODO (jasonsj): partial write, update length and position
-                // successful completetion of a write
-=======
                 // successful completion of a write
->>>>>>> 9e39016a
                 self.position += data.size;
             }
 
