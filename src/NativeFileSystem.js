--- conflicted
+++ resolved
@@ -563,7 +563,7 @@
                 var masterPromise = Async.doInParallel(filelist, function (filename, index) {
                     
                     var deferred = new $.Deferred();
-                    var itemFullPath = rootPath + "/" + filelist[index];
+                    var itemFullPath = rootPath + filelist[index];
                     
                     brackets.fs.stat(itemFullPath, function (statErr, statData) {
                         if (!statErr) {
@@ -580,21 +580,9 @@
                             deferred.reject(lastError);
                         }
                     });
-<<<<<<< HEAD
                     
                     return deferred;
                 }, true);
-=======
-                };
-                
-                // Create all the deferreds, and start the work executing!
-                for (i = 0; i < filelist.length; i++) {
-                    d = new $.Deferred();
-                    d.done(genAddToEntriesArrayFunction(i));
-                    deferreds.push(d);
-                    statEntry(rootPath + filelist[i], d);
-                }
->>>>>>> 0172cdb8
 
                 // We want the error callback to get called after some timeout (in case some deferreds don't return).
                 // So, we need to wrap masterPromise in another deferred that has this timeout functionality    
