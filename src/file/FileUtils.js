/*
 * Copyright (c) 2012 Adobe Systems Incorporated. All rights reserved.
 *  
 * Permission is hereby granted, free of charge, to any person obtaining a
 * copy of this software and associated documentation files (the "Software"), 
 * to deal in the Software without restriction, including without limitation 
 * the rights to use, copy, modify, merge, publish, distribute, sublicense, 
 * and/or sell copies of the Software, and to permit persons to whom the 
 * Software is furnished to do so, subject to the following conditions:
 *  
 * The above copyright notice and this permission notice shall be included in
 * all copies or substantial portions of the Software.
 *  
 * THE SOFTWARE IS PROVIDED "AS IS", WITHOUT WARRANTY OF ANY KIND, EXPRESS OR
 * IMPLIED, INCLUDING BUT NOT LIMITED TO THE WARRANTIES OF MERCHANTABILITY, 
 * FITNESS FOR A PARTICULAR PURPOSE AND NONINFRINGEMENT. IN NO EVENT SHALL THE
 * AUTHORS OR COPYRIGHT HOLDERS BE LIABLE FOR ANY CLAIM, DAMAGES OR OTHER 
 * LIABILITY, WHETHER IN AN ACTION OF CONTRACT, TORT OR OTHERWISE, ARISING 
 * FROM, OUT OF OR IN CONNECTION WITH THE SOFTWARE OR THE USE OR OTHER 
 * DEALINGS IN THE SOFTWARE.
 * 
 */


/*jslint vars: true, plusplus: true, devel: true, nomen: true, regexp: true, indent: 4, maxerr: 50 */
/*global define, $, FileError, brackets, unescape, window */

/**
 * Set of utilites for working with files and text content.
 */
define(function (require, exports, module) {
    "use strict";

    require("utils/Global");
    
    var NativeFileSystem    = require("file/NativeFileSystem").NativeFileSystem,
        NativeFileError     = require("file/NativeFileError"),
        LanguageManager     = require("language/LanguageManager"),
        PerfUtils           = require("utils/PerfUtils"),
        Dialogs             = require("widgets/Dialogs"),
        DefaultDialogs      = require("widgets/DefaultDialogs"),
        Strings             = require("strings"),
        StringUtils         = require("utils/StringUtils"),
        Encodings           = NativeFileSystem.Encodings;

    
    /**
     * Asynchronously reads a file as UTF-8 encoded text.
     * @return {$.Promise} a jQuery promise that will be resolved with the 
     *  file's text content plus its timestamp, or rejected with a NativeFileError if
     *  the file can not be read.
     */
    function readAsText(fileEntry) {
        var result = new $.Deferred(),
            reader;

        // Measure performance
        var perfTimerName = PerfUtils.markStart("readAsText:\t" + fileEntry.fullPath);
        result.always(function () {
            PerfUtils.addMeasurement(perfTimerName);
        });

        // Read file
        reader = new NativeFileSystem.FileReader();
        fileEntry.file(function (file) {
            reader.onload = function (event) {
                var text = event.target.result;
                
                fileEntry.getMetadata(
                    function (metadata) {
                        result.resolve(text, metadata.modificationTime);
                    },
                    function (error) {
                        result.reject(error);
                    }
                );
            };

            reader.onerror = function (event) {
                result.reject(event.target.error);
            };

            reader.readAsText(file, Encodings.UTF8);
        }, function (error) {
            result.reject(error);
        });

        return result.promise();
    }
    
    /**
     * Asynchronously writes a file as UTF-8 encoded text.
     * @param {!FileEntry} fileEntry
     * @param {!string} text
     * @return {$.Promise} a jQuery promise that will be resolved when
     * file writing completes, or rejected with a NativeFileError.
     */
    function writeText(fileEntry, text) {
        var result = new $.Deferred();
        
        fileEntry.createWriter(function (fileWriter) {
            fileWriter.onwriteend = function (e) {
                result.resolve();
            };
            fileWriter.onerror = function (err) {
                result.reject(err);
            };

            // TODO (issue #241): NativeFileSystem.BlobBulder
            fileWriter.write(text);
        }, function (error) {
            result.reject(error);
        });
        
        return result.promise();
    }

    /** @const */
    var LINE_ENDINGS_CRLF = "CRLF";
    /** @const */
    var LINE_ENDINGS_LF = "LF";
    
    /**
     * Returns the standard line endings for the current platform
     * @return {LINE_ENDINGS_CRLF|LINE_ENDINGS_LF}
     */
    function getPlatformLineEndings() {
        return brackets.platform === "win" ? LINE_ENDINGS_CRLF : LINE_ENDINGS_LF;
    }
    
    /**
     * Scans the first 1000 chars of the text to determine how it encodes line endings. Returns
     * null if usage is mixed or if no line endings found.
     * @param {!string} text
     * @return {null|LINE_ENDINGS_CRLF|LINE_ENDINGS_LF}
     */
    function sniffLineEndings(text) {
        var subset = text.substr(0, 1000);  // (length is clipped to text.length)
        var hasCRLF = /\r\n/.test(subset);
        var hasLF = /[^\r]\n/.test(subset);
        
        if ((hasCRLF && hasLF) || (!hasCRLF && !hasLF)) {
            return null;
        } else {
            return hasCRLF ? LINE_ENDINGS_CRLF : LINE_ENDINGS_LF;
        }
    }

    /**
     * Translates any line ending types in the given text to the be the single form specified
     * @param {!string} text
     * @param {null|LINE_ENDINGS_CRLF|LINE_ENDINGS_LF} lineEndings
     * @return {string}
     */
    function translateLineEndings(text, lineEndings) {
        if (lineEndings !== LINE_ENDINGS_CRLF && lineEndings !== LINE_ENDINGS_LF) {
            lineEndings = getPlatformLineEndings();
        }
        
        var eolStr = (lineEndings === LINE_ENDINGS_CRLF ? "\r\n" : "\n");
        var findAnyEol = /\r\n|\r|\n/g;
        
        return text.replace(findAnyEol, eolStr);
    }

    function getFileErrorString(name) {
        // There are a few error codes that we have specific error messages for. The rest are
        // displayed with a generic "(error N)" message.
        var result;

        if (name === NativeFileError.NOT_FOUND_ERR) {
            result = Strings.NOT_FOUND_ERR;
        } else if (name === NativeFileError.NOT_READABLE_ERR) {
            result = Strings.NOT_READABLE_ERR;
        } else if (name === NativeFileError.NO_MODIFICATION_ALLOWED_ERR) {
            result = Strings.NO_MODIFICATION_ALLOWED_ERR_FILE;
        } else {
            result = StringUtils.format(Strings.GENERIC_ERROR, name);
        }

        return result;
    }
    
    function showFileOpenError(name, path) {
        return Dialogs.showModalDialog(
            DefaultDialogs.DIALOG_ID_ERROR,
            Strings.ERROR_OPENING_FILE_TITLE,
            StringUtils.format(
                Strings.ERROR_OPENING_FILE,
                StringUtils.breakableUrl(path),
                getFileErrorString(name)
            )
        );
    }

    /**
     * Convert a URI path to a native path.
     * On both platforms, this unescapes the URI
     * On windows, URI paths start with a "/", but have a drive letter ("C:"). In this
     * case, remove the initial "/".
     * @param {!string} path
     * @return {string}
     */
    function convertToNativePath(path) {
        path = unescape(path);
        if (path.indexOf(":") !== -1 && path[0] === "/") {
            return path.substr(1);
        }
        
        return path;
    }
    
    /**
     * Convert a Windows-native path to use Unix style slashes.
     * On Windows, this converts "C:\foo\bar\baz.txt" to "C:/foo/bar/baz.txt".
     * On Mac, this does nothing, since Mac paths are already in Unix syntax.
     * (Note that this does not add an initial forward-slash. Internally, our
     * APIs generally use the "C:/foo/bar/baz.txt" style for "native" paths.)
     * @param {string} path A native-style path.
     * @return {string} A Unix-style path.
     */
    function convertWindowsPathToUnixPath(path) {
        if (brackets.platform === "win") {
            path = path.replace(/\\/g, "/");
        }
        return path;
    }
    
    /**
     * Canonicalizes a folder path to not include a trailing slash.
     * @param {string} path
     * @return {string}
     */
    function canonicalizeFolderPath(path) {
        if (path.length > 0 && path[path.length - 1] === "/") {
            return path.slice(0, -1);
        } else {
            return path;
        }
    }

    /**
     * Returns a native absolute path to the 'brackets' source directory.
     * Note that this only works when run in brackets/src/index.html, so it does
     * not work for unit tests (which is run from brackets/test/SpecRunner.html)
     * @return {string}
     */
    function getNativeBracketsDirectoryPath() {
        var pathname = decodeURI(window.location.pathname);
        var directory = pathname.substr(0, pathname.lastIndexOf("/"));
        return convertToNativePath(directory);
    }
    
    /**
     * Given the module object passed to JS module define function,
     * convert the path to a native absolute path.
     * Returns a native absolute path to the module folder.
     * @return {string}
     */
    function getNativeModuleDirectoryPath(module) {
        var path;
        
        if (module && module.uri) {
            path = decodeURI(module.uri);
            
            // Remove module name and trailing slash from path.
            path = path.substr(0, path.lastIndexOf("/"));
        }
        return path;
    }
    
    /**
     * Checks wheter a path is affected by a rename operation.
     * A path is affected if the object being renamed is a file and the given path refers
     * to that file or if the object being renamed is a directory and a prefix of the path.
     * Always checking for prefixes can create conflicts:
     * renaming file "foo" should not affect file "foobar/baz" even though "foo" is a prefix of "foobar".
     * @param {!string} path The path potentially affected
     * @param {!string} oldName An object's name before renaming
     * @param {!string} newName An object's name after renaming
     * @param {?boolean} isFolder Whether the renamed object is a folder or not
     */
    function isAffectedWhenRenaming(path, oldName, newName, isFolder) {
        isFolder = isFolder || oldName.slice(-1) === "/";
        return (isFolder && path.indexOf(oldName) === 0) || (!isFolder && path === oldName);
    }
    
    /**
     * Update a file entry path after a file/folder name change.
     * @param {FileEntry} entry The FileEntry or DirectoryEntry to update
     * @param {string} oldName The full path of the old name
     * @param {string} newName The full path of the new name
     * @return {boolean} Returns true if the file entry was updated
     */
    function updateFileEntryPath(entry, oldName, newName, isFolder) {
        if (isAffectedWhenRenaming(entry.fullPath, oldName, newName, isFolder)) {
            var oldFullPath = entry.fullPath;
            var fullPath = oldFullPath.replace(oldName, newName);
            entry.fullPath = fullPath;
            
            // TODO: Should this be a method on Entry instead?
            entry.name = null; // default if extraction fails
            if (fullPath) {
                var pathParts = fullPath.split("/");
                
                // Extract name from the end of the fullPath (account for trailing slash(es))
                while (!entry.name && pathParts.length) {
                    entry.name = pathParts.pop();
                }
            }
            
            return true;
        }
        
        return false;
    }

    /**
     * Returns the file extension for a file name
     * @param {string} fileName file name with extension or just a file extension
     * @return {string} File extension if found, otherwise return the original file name
     */
    function _getFileExtension(fileName) {
        var i = fileName.lastIndexOf("."),
            ext = (i === -1 || i >= fileName.length - 1) ? fileName : fileName.substr(i + 1);

        return ext;
    }
    
    /** @const - hard-coded for now, but may want to make these preferences */
    var _staticHtmlFileExts = ["htm", "html"],
        _serverHtmlFileExts = ["php", "php3", "php4", "php5", "phtm", "phtml", "cfm", "cfml", "asp", "aspx", "jsp", "jspx", "shtm", "shtml"];

    /**
     * Determine if file extension is a static html file extension.
     * @param {string} file name with extension or just a file extension
     * @return {boolean} Returns true if fileExt is in the list
     */
    function isStaticHtmlFileExt(fileExt) {
        if (!fileExt) {
            return false;
        }

        return (_staticHtmlFileExts.indexOf(_getFileExtension(fileExt).toLowerCase()) !== -1);
    }

    /**
     * Determine if file extension is a server html file extension.
     * @param {string} file name with extension or just a file extension
     * @return {boolean} Returns true if fileExt is in the list
     */
    function isServerHtmlFileExt(fileExt) {
        if (!fileExt) {
            return false;
        }

        return (_serverHtmlFileExts.indexOf(_getFileExtension(fileExt).toLowerCase()) !== -1);
    }
    
    /**
     * Get the parent directory of a file. If a directory is passed in the directory is returned.
     * @param {string} full path to a file or directory
     * @return {string} Returns the path to the parent directory of a file or the path of a directory 
     */
    function getDirectoryPath(fullPath) {
        return fullPath.substr(0, fullPath.lastIndexOf("/") + 1);
    }
<<<<<<< HEAD

    /**
     * Get the base name of a file or a directory.
     * @param {string} full path to a file or directory
     * @return {string} Returns the base name of a file or the name of a
     * directory
     */
    function getBaseName(fullPath) {
        // chop off the trailing slash of a directory
        if (fullPath.charAt(fullPath.length - 1) === '/') {
            fullPath = fullPath.substr(0, fullPath.length - 1);
        }
        return fullPath.substr(fullPath.lastIndexOf("/") + 1);
    }

=======
    
>>>>>>> e532b742
    // Define public API
    exports.LINE_ENDINGS_CRLF              = LINE_ENDINGS_CRLF;
    exports.LINE_ENDINGS_LF                = LINE_ENDINGS_LF;
    exports.getPlatformLineEndings         = getPlatformLineEndings;
    exports.sniffLineEndings               = sniffLineEndings;
    exports.translateLineEndings           = translateLineEndings;
    exports.showFileOpenError              = showFileOpenError;
    exports.getFileErrorString             = getFileErrorString;
    exports.readAsText                     = readAsText;
    exports.writeText                      = writeText;
    exports.convertToNativePath            = convertToNativePath;
    exports.convertWindowsPathToUnixPath   = convertWindowsPathToUnixPath;
    exports.getNativeBracketsDirectoryPath = getNativeBracketsDirectoryPath;
    exports.getNativeModuleDirectoryPath   = getNativeModuleDirectoryPath;
    exports.canonicalizeFolderPath         = canonicalizeFolderPath;
    exports.isAffectedWhenRenaming         = isAffectedWhenRenaming;
    exports.updateFileEntryPath            = updateFileEntryPath;
    exports.isStaticHtmlFileExt            = isStaticHtmlFileExt;
    exports.isServerHtmlFileExt            = isServerHtmlFileExt;
    exports.getDirectoryPath               = getDirectoryPath;
    exports.getBaseName                    = getBaseName;
});<|MERGE_RESOLUTION|>--- conflicted
+++ resolved
@@ -365,7 +365,6 @@
     function getDirectoryPath(fullPath) {
         return fullPath.substr(0, fullPath.lastIndexOf("/") + 1);
     }
-<<<<<<< HEAD
 
     /**
      * Get the base name of a file or a directory.
@@ -381,9 +380,6 @@
         return fullPath.substr(fullPath.lastIndexOf("/") + 1);
     }
 
-=======
-    
->>>>>>> e532b742
     // Define public API
     exports.LINE_ENDINGS_CRLF              = LINE_ENDINGS_CRLF;
     exports.LINE_ENDINGS_LF                = LINE_ENDINGS_LF;
