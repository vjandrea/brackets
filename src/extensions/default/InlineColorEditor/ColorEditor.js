--- conflicted
+++ resolved
@@ -288,11 +288,7 @@
         if (color.match(/^(rgb|hsl)/)) {
             normalizedColor = normalizedColor.replace(/,\s*/g, ", ");
         }
-<<<<<<< HEAD
-        return this._convertToNormalRGB(normalizedColor.toLowerCase());
-=======
         return normalizedColor.toLowerCase();
->>>>>>> d6522da9
     };
 
     /** Handle changes in text field */
