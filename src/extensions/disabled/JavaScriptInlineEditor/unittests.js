/*
 * Copyright (c) 2012 Adobe Systems Incorporated. All rights reserved.
 *  
 * Permission is hereby granted, free of charge, to any person obtaining a
 * copy of this software and associated documentation files (the "Software"), 
 * to deal in the Software without restriction, including without limitation 
 * the rights to use, copy, modify, merge, publish, distribute, sublicense, 
 * and/or sell copies of the Software, and to permit persons to whom the 
 * Software is furnished to do so, subject to the following conditions:
 *  
 * The above copyright notice and this permission notice shall be included in
 * all copies or substantial portions of the Software.
 *  
 * THE SOFTWARE IS PROVIDED "AS IS", WITHOUT WARRANTY OF ANY KIND, EXPRESS OR
 * IMPLIED, INCLUDING BUT NOT LIMITED TO THE WARRANTIES OF MERCHANTABILITY, 
 * FITNESS FOR A PARTICULAR PURPOSE AND NONINFRINGEMENT. IN NO EVENT SHALL THE
 * AUTHORS OR COPYRIGHT HOLDERS BE LIABLE FOR ANY CLAIM, DAMAGES OR OTHER 
 * LIABILITY, WHETHER IN AN ACTION OF CONTRACT, TORT OR OTHERWISE, ARISING 
 * FROM, OUT OF OR IN CONNECTION WITH THE SOFTWARE OR THE USE OR OTHER 
 * DEALINGS IN THE SOFTWARE.
 * 
 */


/*jslint vars: true, plusplus: true, devel: true, browser: true, nomen: true, indent: 4, maxerr: 50 */
/*global define: false, describe: false, it: false, xit: false, expect: false, beforeEach: false, afterEach: false, waitsFor: false, runs: false, $: false, brackets: false */

define(function (require, exports, module) {
    'use strict';

    var CommandManager,         // loaded from brackets.test
        DocumentManager,        // loaded from brackets.test
        EditorManager,          // loaded from brackets.test
        FileIndexManager,       // loaded from brackets.test
        FileViewController,     // loaded from brackets.test
        ProjectManager,         // loaded from brackets.test
        PerfUtils,              // loaded from brackets.test
        
        FileUtils           = brackets.getModule("file/FileUtils"),
        NativeFileSystem    = brackets.getModule("file/NativeFileSystem").NativeFileSystem,
        SpecRunnerUtils     = brackets.getModule("spec/SpecRunnerUtils"),
        PerformanceReporter = brackets.getModule("perf/PerformanceReporter");

    // Local modules
    var JSUtils             = require("JSUtils");

    var extensionPath = FileUtils.getNativeModuleDirectoryPath(module),
        testPath = extensionPath + "/unittest-files",
        testWindow,
        initInlineTest;

    function rewriteProject(spec) {
        var result = new $.Deferred();
    
        FileIndexManager.getFileInfoList("all").done(function (allFiles) {
            // convert fileInfos to fullPaths
            allFiles = allFiles.map(function (fileInfo) {
                return fileInfo.fullPath;
            });
            
            // parse offsets and save
            SpecRunnerUtils.saveFilesWithoutOffsets(allFiles).done(function (offsetInfos) {
                spec.infos = offsetInfos;
        
                // install after function to restore file content
                spec.after(function () {
                    var done = false;
                    
                    runs(function () {
                        SpecRunnerUtils.saveFilesWithOffsets(spec.infos).done(function () {
                            done = true;
                        });
                    });
                    
                    waitsFor(function () { return done; }, "saveFilesWithOffsets timeout", 1000);
                });
                
                result.resolve();
            }).fail(function () {
                result.reject();
            });
        });
        
        return result.promise();
    }
    
    /**
     * Performs setup for an inline editor test. Parses offsets (saved to Spec.offsets) for all files in
     * the test project (testPath) and saves files back to disk without offset markup.
     * When finished, open an editor for the specified project relative file path
     * then attempts opens an inline editor at the given offset. Installs an after()
     * function restore all file content back to original state with offset markup.
     * 
     * @param {!string} openFile Project relative file path to open in a main editor.
     * @param {!number} openOffset The offset index location within openFile to open an inline editor.
     * @param {?boolean} expectInline Use false to verify that an inline editor should not be opened. Omit otherwise.
     */
    var _initInlineTest = function (openFile, openOffset, expectInline, workingSet) {
        var allFiles,
            hostOpened = false,
            err = false,
            inlineOpened = null,
            spec = this,
            rewriteDone = false,
            rewriteErr = false;
        
        workingSet = workingSet || [];
        
        expectInline = (expectInline !== undefined) ? expectInline : true;
        
        SpecRunnerUtils.loadProjectInTestWindow(testPath);
        
        runs(function () {
            rewriteProject(spec)
                .done(function () { rewriteDone = true; })
                .fail(function () { rewriteErr = true; });
        });
        
        waitsFor(function () { return rewriteDone && !rewriteErr; }, "rewriteProject timeout", 1000);
        
        runs(function () {
            workingSet.push(openFile);
            SpecRunnerUtils.openProjectFiles(workingSet).done(function (documents) {
                hostOpened = true;
            }).fail(function () {
                err = true;
            });
        });
        
        waitsFor(function () { return hostOpened && !err; }, "FILE_OPEN timeout", 1000);
        
        runs(function () {
            var editor = EditorManager.getCurrentFullEditor();
            
            // open inline editor at specified offset index
            var inlineEditorResult = SpecRunnerUtils.openInlineEditorAtOffset(
                editor,
                spec.infos[openFile].offsets[openOffset]
            );
            
            inlineEditorResult.done(function () {
                inlineOpened = true;
            }).fail(function () {
                inlineOpened = false;
            });
        });
        
        waitsFor(function () {
            return (inlineOpened !== null) && (inlineOpened === expectInline);
        }, "inline editor timeout", 1000);
    };
    
    describe("JSQuickEdit", function () {

        /*
         * 
         */
        describe("javaScriptFunctionProvider", function () {

            beforeEach(function () {
                initInlineTest = _initInlineTest.bind(this);
                SpecRunnerUtils.createTestWindowAndRun(this, function (w) {
                    testWindow          = w;
                    EditorManager       = testWindow.brackets.test.EditorManager;
                    CommandManager      = testWindow.brackets.test.CommandManager;
                    DocumentManager     = testWindow.brackets.test.DocumentManager;
                    FileIndexManager    = testWindow.brackets.test.FileIndexManager;
                    FileViewController  = testWindow.brackets.test.FileViewController;
                    ProjectManager      = testWindow.brackets.test.ProjectManager;
                });
                
                this.addMatchers({
                        
                    toHaveInlineEditorRange: function (range) {
                        var i = 0,
                            editor = this.actual,
                            hidden,
                            lineCount = editor.lineCount(),
                            shouldHide = [],
                            shouldShow = [],
                            startLine = range.startLine,
                            endLine = range.endLine,
                            visibleRangeCheck;
                        
                        for (i = 0; i < lineCount; i++) {
                            hidden = editor._codeMirror.getLineHandle(i).hidden || false;
                            
                            if (i < startLine) {
                                if (!hidden) {
                                    shouldHide.push(i); // lines above start line should be hidden
                                }
                            } else if ((i >= startLine) && (i <= endLine)) {
                                if (hidden) {
                                    shouldShow.push(i); // lines in the range should be visible
                                }
                            } else if (i > endLine) {
                                if (!hidden) {
                                    shouldHide.push(i); // lines below end line should be hidden
                                }
                            }
                        }
                        
                        visibleRangeCheck = (editor._visibleRange.startLine === startLine)
                            && (editor._visibleRange.endLine === endLine);
                        
                        this.message = function () {
                            var msg = "";
                            
                            if (shouldHide.length > 0) {
                                msg += "Expected inline editor to hide [" + shouldHide.toString() + "].\n";
                            }
                            
                            if (shouldShow.length > 0) {
                                msg += "Expected inline editor to show [" + shouldShow.toString() + "].\n";
                            }
                            
                            if (!visibleRangeCheck) {
                                msg += "Editor._visibleRange ["
                                    + editor._visibleRange.startLine + ","
                                    + editor._visibleRange.endLine + "] should be ["
                                    + startLine + "," + endLine + "].";
                            }
                            
                            return msg;
                        };
                        
                        return (shouldHide.length === 0)
                            && (shouldShow.length === 0)
                            && visibleRangeCheck;
                    }
                });
            });
    
            afterEach(function () {
                //debug visual confirmation of inline editor
                //waits(1000);
                
                // revert files to original content with offset markup
                SpecRunnerUtils.closeTestWindow();
            });

            it("should open a function with  form: function functionName()", function () {
                initInlineTest("test1main.js", 0);
                
                runs(function () {
                    var inlineWidget = EditorManager.getCurrentFullEditor().getInlineWidgets()[0];
                    var inlinePos = inlineWidget.editors[0].getCursorPos();
                    
                    // verify cursor position in inline editor
                    expect(inlinePos).toEqual(this.infos["test1inline.js"].offsets[0]);
                });
            });

            it("should open a function with  form: functionName = function()", function () {
                initInlineTest("test1main.js", 1);
                
                runs(function () {
                    var inlineWidget = EditorManager.getCurrentFullEditor().getInlineWidgets()[0];
                    var inlinePos = inlineWidget.editors[0].getCursorPos();
                    
                    // verify cursor position in inline editor
                    expect(inlinePos).toEqual(this.infos["test1inline.js"].offsets[1]);
                });
            });
            
            it("should open a function with  form: functionName: function()", function () {
                initInlineTest("test1main.js", 2);
                
                runs(function () {
                    var inlineWidget = EditorManager.getCurrentFullEditor().getInlineWidgets()[0];
                    var inlinePos = inlineWidget.editors[0].getCursorPos();
                    
                    // verify cursor position in inline editor
                    expect(inlinePos).toEqual(this.infos["test1inline.js"].offsets[2]);
                });
            });
        });
        

        // Verifies whether one of the results returned by JSUtils._findAllMatchingFunctionsInText()
        // came from the expected function name or not.
 
        var toMatchFunctionName = function (expected) {
            return this.actual.functionName.trim() === expected;
        };

        var simpleJsFileEntry = new NativeFileSystem.FileEntry(extensionPath + "/unittest-files/simple.js");
        var jQueryJsFileEntry = new NativeFileSystem.FileEntry(extensionPath + "/unittest-files/jquery-1.7.js");

        function init(spec, fileEntry) {
            spec.fileJsContent = null;
            
            if (fileEntry) {
                spec.addMatchers({toMatchFunctionName: toMatchFunctionName});
                
                var doneLoading = false;
                
                runs(function () {
                    FileUtils.readAsText(fileEntry)
                        .done(function (text) {
                            spec.fileJsContent = text;
                        });
                });
                
                waitsFor(function () { return (spec.fileJsContent !== null); }, 1000);
            }
        }

        describe("JSUtils", function () {

            beforeEach(function () {
                init(this);
            });
            
            describe("basics", function () {
                
                it("should parse an empty string", function () {
                    runs(function () {
                        var result = JSUtils._findAllMatchingFunctionsInText("", "myFunc");
                        expect(result.length).toEqual(0);
                    });
                });
            });
            
            describe("line offsets", function () {
                
                // Checks the lines ranges of the results returned by JSUtils. Expects the numbers of
                // results to equal the length of 'ranges'; each entry in range gives the {start, end}
                // of the expected line range for that Nth result.
    
                function expectFunctionRanges(spec, jsCode, funcName, ranges) {
                    var result = JSUtils._findAllMatchingFunctionsInText(jsCode, funcName);
                    spec.expect(result.length).toEqual(ranges.length);
                    ranges.forEach(function (range, i) {
                        spec.expect(result[i].lineStart).toEqual(range.start);
                        spec.expect(result[i].lineEnd).toEqual(range.end);
                    });
                }
                
                it("should return correct start and end line numbers for simple functions", function () {
                    runs(function () {
                        init(this, simpleJsFileEntry);
                    });
                    
                    runs(function () {
                        expectFunctionRanges(this, this.fileJsContent, "simple1", [ {start:  0, end:  2} ]);
                        expectFunctionRanges(this, this.fileJsContent, "simple2", [ {start:  7, end:  9} ]);
                        expectFunctionRanges(this, this.fileJsContent, "simple3", [ {start: 11, end: 13} ]);
                    });
                });
                
                it("should return correct start and end line numbers for parameterized functions", function () {
                    runs(function () {
                        init(this, simpleJsFileEntry);
                    });
                    
                    runs(function () {
                        expectFunctionRanges(this, this.fileJsContent, "param1", [ {start: 18, end: 19} ]);
                        expectFunctionRanges(this, this.fileJsContent, "param2", [ {start: 24, end: 26} ]);
                        expectFunctionRanges(this, this.fileJsContent, "param3", [ {start: 28, end: 32} ]);
                    });
                });
                
                it("should return correct start and end line numbers for single line functions", function () {
                    runs(function () {
                        init(this, simpleJsFileEntry);
                    });
                    
                    runs(function () {
                        expectFunctionRanges(this, this.fileJsContent, "single1", [ {start: 35, end: 35} ]);
                        expectFunctionRanges(this, this.fileJsContent, "single2", [ {start: 36, end: 36} ]);
                        expectFunctionRanges(this, this.fileJsContent, "single3", [ {start: 37, end: 37} ]);
                    });
                });
                
                it("should return correct start and end line numbers for nested functions", function () {
                    runs(function () {
                        init(this, simpleJsFileEntry);
                    });
                    
                    runs(function () {
                        expectFunctionRanges(this, this.fileJsContent, "nested1", [ {start: 42, end: 50} ]);
                        expectFunctionRanges(this, this.fileJsContent, "nested2", [ {start: 44, end: 49} ]);
                        expectFunctionRanges(this, this.fileJsContent, "nested3", [ {start: 47, end: 48} ]);
                    });
                });
                
                it("should return correct start and end line numbers for functions with keyword 'function' in name", function () {
                    runs(function () {
                        init(this, simpleJsFileEntry);
                    });
                    
                    runs(function () {
                        //expectFunctionRanges(this, this.fileJsContent, "functionX",   [ {start: 53, end: 55} ]);
                        expectFunctionRanges(this, this.fileJsContent, "my_function", [ {start: 56, end: 57} ]);
                        expectFunctionRanges(this, this.fileJsContent, "function3",   [ {start: 58, end: 60} ]);
                    });
                });
            });

            describe("with real-world jQuery JS code", function () {
                
                beforeEach(function () {
                    init(this, jQueryJsFileEntry);
                });
                
                it("should find the first instance of the pushStack function", function () {
                    var funcNames = JSUtils._findAllMatchingFunctionsInText(this.fileJsContent, "pushStack");
                    expect(funcNames).not.toBe(null);
                    expect(funcNames.length).toBeGreaterThan(0);
                    
                    expect(funcNames[0]).not.toBe(null);
                    expect(funcNames[0].lineStart).toBe(243);
                    expect(funcNames[0].lineEnd).toBe(267);
                });
                
                it("should find all instances of the ready function", function () {
                    var funcNames = JSUtils._findAllMatchingFunctionsInText(this.fileJsContent, "ready");
                    //expect(funcNames.length).toBe(3);
                    expect(funcNames.length).toBe(2);
                    
                    expect(funcNames[0].lineStart).toBe(276);
                    expect(funcNames[0].lineEnd).toBe(284);
                    expect(funcNames[1].lineStart).toBe(419);
                    expect(funcNames[1].lineEnd).toBe(443);
                    //expect(funcNames[2].lineStart).toBe(3422);    // not finding this one...
                    //expect(funcNames[2].lineEnd).toBe(3425);
                });
                
                it("should return an empty array when findAllMatchingSelectors() can't find any matches", function () {
                    var funcNames = JSUtils._findAllMatchingFunctionsInText(this.fileJsContent, "NO-SUCH-FUNCTION");
                    expect(funcNames.length).toBe(0);
                });
            });
            
        }); // describe("JSUtils")
        
        describe("JS Parsing: ", function () {
            
            var lastJsCode,
                match,
                expectParseError;
            
            // Test helper function; tests that parsing plus a simple search won't crash.
    
            var _match = function (jsCode, tagInfo) {
                lastJsCode = jsCode;
                try {
                    return JSUtils._findAllMatchingFunctionsInText(jsCode, tagInfo);
                } catch (e) {
                    this.fail(e.message + ": " + jsCode);
                    return [];
                }
            };
            
            
            // Test helper function: expects CSS parsing to fail at the given 0-based offset within the
            // jsCode string, with the given error message.
    
            var _expectParseError = function (jsCode, expectedCodeOffset, expectedErrorMessage) {
                try {
                    JSUtils._findAllMatchingFunctionsInText(jsCode, null);
                    
                    // shouldn't get here since JSUtils._findAllMatchingFunctionsInText() is expected to throw
                    this.fail("Expected parse error: " + jsCode);
                    
                } catch (error) {
                    expect(error.index).toBe(expectedCodeOffset);
                    expect(error.message).toBe(expectedErrorMessage);
                }
            };
    
            // To call fail(), these helpers need access to the value of 'this' inside each it()
            beforeEach(function () {
                match = _match.bind(this);
                expectParseError = _expectParseError.bind(this);
            });

            describe("Working with unsaved changes", function () {
                var testPath = extensionPath + "/unittest-files",
                    brackets;
        
                beforeEach(function () {
                    SpecRunnerUtils.createTestWindowAndRun(this, function (testWindow) {
                        // Load module instances from brackets.test
                        brackets            = testWindow.brackets;
                        DocumentManager     = brackets.test.DocumentManager;
                        FileIndexManager    = brackets.test.FileIndexManager;
                        FileViewController  = brackets.test.FileViewController;

                        SpecRunnerUtils.loadProjectInTestWindow(testPath);
                    });
                });
    
                afterEach(function () {
                    SpecRunnerUtils.closeTestWindow();
                });
                
                it("should return the correct offsets if the file has changed", function () {
                    var didOpen = false,
                        gotError = false;

                    runs(function () {
                        FileViewController.openAndSelectDocument(testPath + "/edit.js", FileViewController.PROJECT_MANAGER)
                            .done(function () { didOpen = true; })
                            .fail(function () { gotError = true; });
                    });
                    
                    waitsFor(function () { return didOpen && !gotError; }, "FileViewController.addToWorkingSetAndSelect() timeout", 1000);

//                    var opened = false, err = false;
//                    runs(function () {
//                        SpecRunnerUtils.openProjectFiles([testPath + "/edit.js"])
//                            .done(function (documents) {
//                                opened = true;
//                            })
//                            .fail(function () {
//                                err = true;
//                            });
//                    });
//                    
//                    waitsFor(function () { return opened && !err; }, "FILE_OPEN timeout", 1000);
                    
                    var functions = null;
                    
                    runs(function () {
                        var doc = DocumentManager.getCurrentDocument();
                        
                        // Add several blank lines at the beginning of the text
                        doc.setText("\n\n\n\n" + doc.getText());

                        FileIndexManager.getFileInfoList("all")
                            .done(function (fileInfos) {
                                var extensionRequire = brackets.getModule('utils/ExtensionLoader').getRequireContextForExtension('JavaScriptInlineEditor');
                                var JSUtilsInExtension = extensionRequire("JSUtils");

                                // Look for "edit2" function
                                JSUtilsInExtension.findMatchingFunctions("edit2", fileInfos)
                                    .done(function (result) { functions = result; });
                            });
                    });
                    
                    waitsFor(function () { return functions !== null; }, "JSUtils.findMatchingFunctions() timeout", 1000);
                    
                    runs(function () {
                        expect(functions.length).toBe(1);
                        expect(functions[0].lineStart).toBe(11);
                        expect(functions[0].lineEnd).toBe(13);
                    });
                });

                it("should return a newly created function in an unsaved file", function () {
                    var didOpen = false,
                        gotError = false;
                    
                    runs(function () {
                        FileViewController.openAndSelectDocument(testPath + "/edit.js", FileViewController.PROJECT_MANAGER)
                            .done(function () { didOpen = true; })
                            .fail(function () { gotError = true; });
                    });
                    
                    waitsFor(function () { return didOpen && !gotError; }, "FileViewController.addToWorkingSetAndSelect() timeout", 1000);
                    
                    var functions = null;
                    
                    runs(function () {
                        var doc = DocumentManager.getCurrentDocument();
                        // Add a new function to the file
                        doc.setText(doc.getText() + "\n\nfunction TESTFUNCTION() {\n    return true;\n}\n");
                        
                        // Look for the selector we just created
                        FileIndexManager.getFileInfoList("all")
                            .done(function (fileInfos) {
                                var extensionRequire = brackets.getModule('utils/ExtensionLoader').getRequireContextForExtension('JavaScriptInlineEditor');
                                var JSUtilsInExtension = extensionRequire("JSUtils");

                                // Look for "TESTFUNCTION" function
                                JSUtilsInExtension.findMatchingFunctions("TESTFUNCTION", fileInfos)
                                    .done(function (result) {
                                        functions = result;
                                    });
                            });
                    });
                    
                    waitsFor(function () { return functions !== null; }, "JSUtils.findMatchingFunctions() timeout", 1000);
                    
                    runs(function () {
                        expect(functions.length).toBe(1);
                        expect(functions[0].lineStart).toBe(33);
                        expect(functions[0].lineEnd).toBe(35);
                    });
                });
            });
        }); //describe("JS Parsing")
        
        describe("Performance suite", function () {
            
            this.performance = true;
            
            var testPath = SpecRunnerUtils.getTestPath("/../../../brackets-scenario/jquery-ui/");

            beforeEach(function () {
                SpecRunnerUtils.createTestWindowAndRun(this, function (w) {
                    testWindow = w;
                    CommandManager      = testWindow.brackets.test.CommandManager;
                    EditorManager       = testWindow.brackets.test.EditorManager;
                    PerfUtils           = testWindow.brackets.test.PerfUtils;
                });
            });
    
            afterEach(function () {
                SpecRunnerUtils.closeTestWindow();
            });
            
            it("should open inline editors", function () {
                SpecRunnerUtils.loadProjectInTestWindow(testPath);
                
                var extensionRequire,
                    JavaScriptQuickEdit,
                    done = false,
                    error = false,
                    i;
                
                runs(function () {
                    extensionRequire = testWindow.brackets.getModule('utils/ExtensionLoader').getRequireContextForExtension('JavaScriptInlineEditor');
                    JavaScriptQuickEdit = extensionRequire("main");
                    
                    SpecRunnerUtils.openProjectFiles(["ui/jquery.effects.core.js"]).done(function () {
                        done = true;
                    }).fail(function () {
                        error = true;
                    });
                });
                
                waitsFor(function () { return done && !error; }, 500);
                
                var runCreateInlineEditor = function () {
                    done = error = false;
                    
                    JavaScriptQuickEdit._createInlineEditor(EditorManager.getCurrentFullEditor(), "extend").done(function () {
                        done = true;
                    }).fail(function () {
                        error = true;
                    });
                };
                
                var waitForInlineEditor = function () { return done && !error; };
                
<<<<<<< HEAD
=======
                function logPerf() {
                    PerformanceReporter.logTestWindow(PerfUtils.DOCUMENT_MANAGER_GET_DOCUMENT_FOR_PATH, "Document creation during this search", "sum");
                    PerformanceReporter.logTestWindow(PerfUtils.JAVASCRIPT_FIND_FUNCTION, "jQuery UI project");
                    PerformanceReporter.logTestWindow(PerfUtils.JAVASCRIPT_INLINE_CREATE, "jQuery UI project");
                    PerformanceReporter.clearTestWindow();
                }
                
>>>>>>> 17f78276
                // repeat 5 times
                for (i = 0; i < 5; i++) {
                    runs(runCreateInlineEditor);
                    waitsFor(waitForInlineEditor, 500);
<<<<<<< HEAD
                }
                
                // log once (prints all 5 measurements)
                runs(function () {
                    PerformanceReporter.logTestWindow(PerfUtils.JSUTILS_GET_ALL_FUNCTIONS, "jQuery UI project");
                    PerformanceReporter.logTestWindow(PerfUtils.JAVASCRIPT_FIND_FUNCTION, "jQuery UI project");
                    PerformanceReporter.logTestWindow(PerfUtils.JAVASCRIPT_INLINE_CREATE, "jQuery UI project ");
                });
=======
                
                    runs(logPerf);
                }
>>>>>>> 17f78276
            });
            
        });
    });
});<|MERGE_RESOLUTION|>--- conflicted
+++ resolved
@@ -646,8 +646,6 @@
                 
                 var waitForInlineEditor = function () { return done && !error; };
                 
-<<<<<<< HEAD
-=======
                 function logPerf() {
                     PerformanceReporter.logTestWindow(PerfUtils.DOCUMENT_MANAGER_GET_DOCUMENT_FOR_PATH, "Document creation during this search", "sum");
                     PerformanceReporter.logTestWindow(PerfUtils.JAVASCRIPT_FIND_FUNCTION, "jQuery UI project");
@@ -655,25 +653,12 @@
                     PerformanceReporter.clearTestWindow();
                 }
                 
->>>>>>> 17f78276
                 // repeat 5 times
                 for (i = 0; i < 5; i++) {
                     runs(runCreateInlineEditor);
                     waitsFor(waitForInlineEditor, 500);
-<<<<<<< HEAD
-                }
-                
-                // log once (prints all 5 measurements)
-                runs(function () {
-                    PerformanceReporter.logTestWindow(PerfUtils.JSUTILS_GET_ALL_FUNCTIONS, "jQuery UI project");
-                    PerformanceReporter.logTestWindow(PerfUtils.JAVASCRIPT_FIND_FUNCTION, "jQuery UI project");
-                    PerformanceReporter.logTestWindow(PerfUtils.JAVASCRIPT_INLINE_CREATE, "jQuery UI project ");
-                });
-=======
-                
                     runs(logPerf);
                 }
->>>>>>> 17f78276
             });
             
         });
