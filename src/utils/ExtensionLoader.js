--- conflicted
+++ resolved
@@ -70,19 +70,11 @@
      * C:\Users\<user>\AppData\Roaming\Brackets\extensions\user on windows.
      */
     function getUserExtensionPath() {
-<<<<<<< HEAD
         if (brackets.inBrowser) {  // TODO: how will user-installed extensions work in-browser?
             return "&&&does_not_exist&&&";
         }
         
         return brackets.app.getApplicationSupportDirectory() + "/extensions/user";
-=======
-        if (brackets.app.getApplicationSupportDirectory) {
-            return brackets.app.getApplicationSupportDirectory() + "/extensions/user";
-        }
-
-        return null;
->>>>>>> ec3fd49d
     }
     
     /**
