/*
 * Copyright (c) 2012 Adobe Systems Incorporated. All rights reserved.
 *
 * Permission is hereby granted, free of charge, to any person obtaining a
 * copy of this software and associated documentation files (the "Software"),
 * to deal in the Software without restriction, including without limitation
 * the rights to use, copy, modify, merge, publish, distribute, sublicense,
 * and/or sell copies of the Software, and to permit persons to whom the
 * Software is furnished to do so, subject to the following conditions:
 *
 * The above copyright notice and this permission notice shall be included in
 * all copies or substantial portions of the Software.
 *
 * THE SOFTWARE IS PROVIDED "AS IS", WITHOUT WARRANTY OF ANY KIND, EXPRESS OR
 * IMPLIED, INCLUDING BUT NOT LIMITED TO THE WARRANTIES OF MERCHANTABILITY,
 * FITNESS FOR A PARTICULAR PURPOSE AND NONINFRINGEMENT. IN NO EVENT SHALL THE
 * AUTHORS OR COPYRIGHT HOLDERS BE LIABLE FOR ANY CLAIM, DAMAGES OR OTHER
 * LIABILITY, WHETHER IN AN ACTION OF CONTRACT, TORT OR OTHERWISE, ARISING
 * FROM, OUT OF OR IN CONNECTION WITH THE SOFTWARE OR THE USE OR OTHER
 * DEALINGS IN THE SOFTWARE.
 *
 */


/*global define, $, localStorage, brackets, console */
/*unittests: Preferences Manager */

/**
 * PreferencesManager
 *
 */
define(function (require, exports, module) {
    "use strict";
    
    var OldPreferenceStorage = require("preferences/PreferenceStorage").PreferenceStorage,
        FileUtils         = require("file/FileUtils"),
        ExtensionLoader   = require("utils/ExtensionLoader"),
        PreferencesBase   = require("preferences/PreferencesBase"),
        FileSystem        = require("filesystem/FileSystem"),
        _                 = require("thirdparty/lodash");
    
    /**
     * The local storage ID
     * @const
     * @type {string}
     */
    var PREFERENCES_CLIENT_ID = "com.adobe.brackets.preferences";
    
    /**
     * The prefix used in the generated client ID
     * @const
     * @type {string}
     */
    var CLIENT_ID_PREFIX = "com.adobe.brackets.";
    
    
    // Private Properties
    var preferencesKey,
        prefStorage,
        persistentStorage,
        extensionPaths,
        doLoadPreferences   = false;
    
    
    /**
     * @private
     * Returns an array with the extension paths used in Brackets. The result is stored on a
     * private variable on the first call and used to return the value on the next calls.
     * @return {Array.<string>}
     */
    function _getExtensionPaths() {
        if (!extensionPaths) {
            var dirPath = FileUtils.getNativeBracketsDirectoryPath();
            
            extensionPaths = [
                dirPath + "/extensions/default/",
                dirPath + "/extensions/dev/",
                ExtensionLoader.getUserExtensionPath() + "/"
            ];
        }
        return extensionPaths;
    }

    /**
     * This method returns a standardized ClientID for a given requireJS module object
     * @param {!{id: string, uri: string}} module - A requireJS module object
     * @return {string} The ClientID
     */
    function getClientID(module) {
        var paths = exports._getExtensionPaths();
        var pathExp, pathUrl, clientID;

        paths.some(function (path) {
            if (module.uri.toLocaleLowerCase().indexOf(path.toLocaleLowerCase()) === 0) {
                pathUrl = path;
                return true;
            }
        });

        if (pathUrl) {
            clientID = CLIENT_ID_PREFIX + module.uri.replace(pathUrl, "");
        } else {
            clientID = CLIENT_ID_PREFIX + module.id;
        }
        return clientID;
    }
    
    /**
     * Retreive the preferences data for the given clientID.
     * @param {string|{id: string, uri: string}} clientID - A unique identifier or a requireJS module object
     * @param {string=} defaults - Default preferences stored as JSON
     * @param {boolean=} _doNotCreate Do not create the storage if it does not already exist. Used for conversion.
     * @return {PreferenceStorage}
     */
    function getPreferenceStorage(clientID, defaults, _doNotCreate) {
        if (!clientID || (typeof clientID === "object" && (!clientID.id || !clientID.uri))) {
            console.error("Invalid clientID");
            return;
        }
        if (typeof clientID === "object") {
            clientID = getClientID(clientID);
        }

        var prefs = prefStorage[clientID];

        if (prefs === undefined) {
            if (_doNotCreate) {
                return;
            }
            // create a new empty preferences object
            prefs = (defaults && JSON.stringify(defaults)) ? defaults : {};
            prefStorage[clientID] = prefs;
        } else if (defaults) {
            // add new defaults
            _.forEach(defaults, function (value, key) {
                if (prefs[key] === undefined) {
                    prefs[key] = value;
                }
            });
        }

        return new OldPreferenceStorage(clientID, prefs);
    }

    /**
     * Save all preference clients.
     */
    function savePreferences() {
        // save all preferences
        persistentStorage.setItem(preferencesKey, JSON.stringify(prefStorage));
    }

    /**
     * @private
     * Reset preferences and callbacks
     */
    function _reset() {
        prefStorage = {};

        // Note that storage.clear() is not used. Production and unit test code
        // both rely on the same backing storage but unique item keys.
        persistentStorage.setItem(preferencesKey, JSON.stringify(prefStorage));
    }

    /**
     * @private
     * Initialize persistent storage implementation
     */
    function _initStorage(storage) {
        persistentStorage = storage;

        if (doLoadPreferences) {
            prefStorage = JSON.parse(persistentStorage.getItem(preferencesKey));
        }

        // initialize empty preferences if none were found in storage
        if (!prefStorage) {
            _reset();
        }
    }
    
    // Check localStorage for a preferencesKey. Production and unit test keys
    // are used to keep preferences separate within the same storage implementation.
    preferencesKey = localStorage.getItem("preferencesKey");
    
    if (!preferencesKey) {
        // use default key if none is found
        preferencesKey = PREFERENCES_CLIENT_ID;
        doLoadPreferences = true;
    } else {
        // using a non-default key, check for additional settings
        doLoadPreferences = !!(localStorage.getItem("doLoadPreferences"));
    }

    // Use localStorage by default
    _initStorage(localStorage);
    
    
    // Public API
    exports.getPreferenceStorage    = getPreferenceStorage;
    exports.savePreferences         = savePreferences;
    exports.getClientID             = getClientID;


    // Unit test use only
    exports._reset                  = _reset;
    exports._getExtensionPaths      = _getExtensionPaths;
    
    // New code follows. The code above (with the exception of the imports) is
    // deprecated.
    
    // The SETTINGS_FILENAME is used with a preceding "." within user projects
    var SETTINGS_FILENAME = "brackets.json",
        STATE_FILENAME    = "state.json";
    
    // User-level preferences
    var userPrefFile = brackets.app.getApplicationSupportDirectory() + "/" + SETTINGS_FILENAME;
    
<<<<<<< HEAD
    var userScope = preferencesManager.addScope("user", new PreferencesBase.FileStorage(userPrefFile, true));
=======
    /**
     * Get the full path to the user-level preferences file.
     * 
     * @return {string} Path to the preferences file
     */
    function getUserPrefFile() {
        return userPrefFile;
    }
    
    var preferencesManager = new PreferencesBase.PreferencesSystem();
    
    preferencesManager.addScope("user", new PreferencesBase.FileStorage(userPrefFile, true));
>>>>>>> 8bbe88f2
    
    // Set up the .brackets.json file handling
    preferencesManager.addPathScopes(".brackets.json", {
        before: "user",
        checkExists: function (filename) {
            var result = new $.Deferred(),
                file = FileSystem.getFileForPath(filename);
            file.exists(function (err, doesExist) {
                result.resolve(doesExist);
            });
            return result.promise();
        },
        getScopeForFile: function (filename) {
            return new PreferencesBase.Scope(new PreferencesBase.FileStorage(filename));
        }
    });
    
    /**
     * Converts from the old localStorage-based preferences to the new-style
     * preferences according to the "rules" given.
     * 
     * `rules` is an object, the keys of which refer to the preference names.
     * The value tells the converter what to do. The following values are available:
     * 
     * * `user`: convert to a user-level preference
     * * `user newkey`: convert to a user-level preference, changing the key to newkey
     * 
     * Once conversion is done, the old data is deleted from localStorage.
     * 
     * @param {string|Object} clientID ClientID used in the old preferences
     * @param {Object} rules Rules for conversion (as defined above)
     */
    function convertPreferences(clientID, rules) {
        userScope.done(function () {
            var prefs = getPreferenceStorage(clientID, null, true);
            
            // If this has already been converted, then the prefs will be gone
            if (!prefs) {
                return;
            }
            
            prefs.convert(rules).done(function (complete) {
                if (complete) {
                    delete prefStorage[getClientID(clientID)];
                }
                savePreferences();
            });
        }).fail(function (error) {
            console.error("Error while converting ", getClientID(clientID));
            console.error(error);
        });
    }

    // "State" is stored like preferences but it is not generally intended to be user-editable.
    // It's for more internal, implicit things like window size, working set, etc.
    var stateManager = new PreferencesBase.PreferencesSystem();
    var userStateFile = brackets.app.getApplicationSupportDirectory() + "/" + STATE_FILENAME;
    
    stateManager.addScope("user", new PreferencesBase.FileStorage(userStateFile, true));
    
    // Convenience function that sets a preference and then saves the file, mimicking the
    // old behavior a bit more closely.
    function setValueAndSave(scopeName, id, value) {
        preferencesManager.set(scopeName, id, value);
        preferencesManager.save();
    }
    
    // Private API for unit testing and use elsewhere in Brackets core
    exports._manager               = preferencesManager;
    exports._setCurrentEditingFile = preferencesManager.setPathScopeContext.bind(preferencesManager);
    
    // Public API
    
    exports.getUserPrefFile     = getUserPrefFile;
    exports.get                 = preferencesManager.get.bind(preferencesManager);
    exports.set                 = preferencesManager.set.bind(preferencesManager);
    exports.save                = preferencesManager.save.bind(preferencesManager);
    exports.on                  = preferencesManager.on.bind(preferencesManager);
    exports.off                 = preferencesManager.off.bind(preferencesManager);
    exports.getPreference       = preferencesManager.getPreference.bind(preferencesManager);
    exports.setValueAndSave     = setValueAndSave;
    exports.addScope            = preferencesManager.addScope.bind(preferencesManager);
    exports.stateManager        = stateManager;
    exports.FileStorage         = PreferencesBase.FileStorage;
    exports.SETTINGS_FILENAME   = SETTINGS_FILENAME;
    exports.definePreference    = preferencesManager.definePreference.bind(preferencesManager);
    exports.fileChanged         = preferencesManager.fileChanged.bind(preferencesManager);
    exports.convertPreferences  = convertPreferences;
});<|MERGE_RESOLUTION|>--- conflicted
+++ resolved
@@ -216,9 +216,6 @@
     // User-level preferences
     var userPrefFile = brackets.app.getApplicationSupportDirectory() + "/" + SETTINGS_FILENAME;
     
-<<<<<<< HEAD
-    var userScope = preferencesManager.addScope("user", new PreferencesBase.FileStorage(userPrefFile, true));
-=======
     /**
      * Get the full path to the user-level preferences file.
      * 
@@ -230,8 +227,7 @@
     
     var preferencesManager = new PreferencesBase.PreferencesSystem();
     
-    preferencesManager.addScope("user", new PreferencesBase.FileStorage(userPrefFile, true));
->>>>>>> 8bbe88f2
+    var userScope = preferencesManager.addScope("user", new PreferencesBase.FileStorage(userPrefFile, true));
     
     // Set up the .brackets.json file handling
     preferencesManager.addPathScopes(".brackets.json", {
