--- conflicted
+++ resolved
@@ -33,17 +33,11 @@
 define(function (require, exports, module) {
     "use strict";
     
-<<<<<<< HEAD
     var OldPreferenceStorage = require("preferences/PreferenceStorage").PreferenceStorage,
-=======
-    var _ = require("thirdparty/lodash");
-    
-    var PreferenceStorage = require("preferences/PreferenceStorage").PreferenceStorage,
->>>>>>> 4a840ecc
         FileUtils         = require("file/FileUtils"),
         ExtensionLoader   = require("utils/ExtensionLoader"),
         PreferencesBase   = require("preferences/PreferencesBase"),
-        _                 = require("lodash");
+        _                 = require("thirdparty/lodash");
     
     /**
      * The local storage ID
