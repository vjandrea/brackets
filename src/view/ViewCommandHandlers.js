--- conflicted
+++ resolved
@@ -52,15 +52,10 @@
      * @param {number} -1 to make the font smaller; 1 to make it bigger.
      */
     function _adjustFontSize(direction) {
-<<<<<<< HEAD
-        var fs = $(".CodeMirror-scroll").css("font-size");
-        var lh = $(".CodeMirror-scroll").css("line-height");
-=======
         var styleId = "codemirror-dynamic-fonts";
 
         var fsStyle = $(".CodeMirror-scroll").css("font-size");
         var lhStyle = $(".CodeMirror-scroll").css("line-height");
->>>>>>> 71d87830
 
         var validFont = /^[\d\.]+(px|em)$/;
         
