--- conflicted
+++ resolved
@@ -344,12 +344,7 @@
     // (jsTree is smart enough to replace the old tree if there's already one there)
     ProjectManager._projectTree = projectTreeContainer.jstree({
         plugins : ["ui", "themes", "json_data", "crrm"],
-<<<<<<< HEAD
-        json_data : { data:treeDataProvider },
-
-=======
         json_data : { data:treeDataProvider, correct_state: false },
->>>>>>> 01eed34f
         core : { animation:0 },
         themes : { theme:"brackets", url:"styles/jsTreeTheme.css", dots:false, icons:false },
             //(note: our actual jsTree theme CSS lives in brackets.less; we specify an empty .css
