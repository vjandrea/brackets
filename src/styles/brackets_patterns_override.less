--- conflicted
+++ resolved
@@ -353,13 +353,10 @@
 }
 
 .modal-footer {
-<<<<<<< HEAD
     text-align: right;
-=======
     background-color: @tc-gray-panel;
     border-top: 1px solid rgba(0,0,0,0.09);
     box-shadow: none;
->>>>>>> b33d64fc
     white-space: nowrap;
 }
 
