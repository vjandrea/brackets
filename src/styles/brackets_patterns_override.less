--- conflicted
+++ resolved
@@ -879,13 +879,8 @@
     background-color: @tc-button-background;
     text-shadow: @tc-text-shadow;
     color: @tc-text;
-<<<<<<< HEAD
     cursor: default;    
     font-size: (@baseFontSize + 1);
-=======
-    cursor: default;
-    font-size: @baseFontSize + 1;
->>>>>>> 47aba51c
     font-weight: @font-weight-semibold;
     line-height: normal;
     border: 1px solid @tc-gray-component-border;
