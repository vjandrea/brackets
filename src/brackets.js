/*
 * Copyright 2011 Adobe Systems Incorporated. All Rights Reserved.
 */

/*jslint vars: true, plusplus: true, devel: true, browser: true, nomen: true, indent: 4, maxerr: 50 */
/*global define: false, brackets: true, $: false, JSLINT: false, PathUtils: false */

/**
 * brackets is the root of the Brackets codebase. This file pulls in all other modules as
 * dependencies (or dependencies thereof), initializes the UI, and binds global menus & keyboard
 * shortcuts to their Commands.
 *
 * TODO: (issue #264) break out the definition of brackets into a separate module from the application controller logic
 *
 * Unlike other modules, this one can be accessed without an explicit require() because it exposes
 * a global object, window.brackets.
 */
define(function (require, exports, module) {
    'use strict';
    
    // Load dependent non-module scripts
    require("widgets/bootstrap-dropdown");
    require("widgets/bootstrap-modal");
    require("thirdparty/path-utils/path-utils.min");
    require("thirdparty/jslint/jslint");
    
    // Load dependent modules
    var ProjectManager          = require("ProjectManager"),
        DocumentManager         = require("DocumentManager"),
        EditorManager           = require("EditorManager"),
        WorkingSetView          = require("WorkingSetView"),
        FileCommandHandlers     = require("FileCommandHandlers"),
        FileViewController      = require("FileViewController"),
        FileSyncManager         = require("FileSyncManager"),
        KeyBindingManager       = require("KeyBindingManager").KeyBindingManager,
        KeyMap                  = require("KeyBindingManager").KeyMap,
        Commands                = require("Commands"),
        CommandManager          = require("CommandManager"),
        PerfUtils               = require("PerfUtils");

    // Define core brackets namespace if it isn't already defined
    //
    // We can't simply do 'brackets = {}' to define it in the global namespace because
    // we're in "use strict" mode. Most likely, 'window' will always point to the global
    // object when this code is running. However, in case it isn't (e.g. if we're running 
    // inside Node for CI testing) we use this trick to get the global object.
    //
    // Taken from:
    //   http://stackoverflow.com/questions/3277182/how-to-get-the-global-object-in-javascript
    var Fn = Function, global = (new Fn('return this'))();
    if (!global.brackets) {
        global.brackets = {};
    }
    
    // TODO: (issue #265) Make sure the "test" object is not included in final builds
    // All modules that need to be tested from the context of the application
    // must to be added to this object. The unit tests cannot just pull
    // in the modules since they would run in context of the unit test window,
    // and would not have access to the app html/css.
    brackets.test = {
        PreferencesManager      : require("PreferencesManager"),
        ProjectManager          : ProjectManager,
        FileCommandHandlers     : FileCommandHandlers,
        FileViewController      : FileViewController,
        DocumentManager         : DocumentManager,
        Commands                : Commands,
        WorkingSetView          : WorkingSetView,
        CommandManager          : require("CommandManager")
    };
    
    // Uncomment the following line to force all low level file i/o routines to complete
    // asynchronously. This should only be done for testing/debugging.
    // NOTE: Make sure this line is commented out again before committing!
    // brackets.forceAsyncCallbacks = true;

    // Load native shell when brackets is run in a native shell rather than the browser
    // TODO: (issue #266) load conditionally
    brackets.shellAPI = require("ShellAPI");
    
    brackets.inBrowser = !brackets.hasOwnProperty("fs");
    
    brackets.isWin = (global.navigator.userAgent.indexOf("Windows") !== -1);
    brackets.isMac = !brackets.isWin;
    

    brackets.DIALOG_BTN_CANCEL = "cancel";
    brackets.DIALOG_BTN_OK = "ok";
    brackets.DIALOG_BTN_DONTSAVE = "dontsave";
    brackets.DIALOG_CANCELED = "_canceled";

    brackets.DIALOG_ID_ERROR = "error-dialog";
    brackets.DIALOG_ID_SAVE_CLOSE = "save-close-dialog";
    brackets.DIALOG_ID_EXT_CHANGED = "ext-changed-dialog";
    brackets.DIALOG_ID_EXT_DELETED = "ext-deleted-dialog";

    /**
     * General purpose modal dialog. Assumes that:
     * -- the root tag of the dialog is marked with a unique class name (passed as dlgClass), as well as the
     *    classes "template modal hide".
     * -- the HTML for the dialog contains elements with "title" and "message" classes, as well as a number 
     *    of elements with "dialog-button" class, each of which has a "data-button-id".
     *
     * @param {string} dlgClass The class of the dialog node in the HTML.
     * @param {string} title The title of the error dialog. Can contain HTML markup.
     * @param {string} message The message to display in the error dialog. Can contain HTML markup.
     * @return {Deferred} a $.Deferred() that will be resolved with the ID of the clicked button when the dialog
     *     is dismissed. Never rejected.
     */
    brackets.showModalDialog = function (dlgClass, title, message, callback) {
        var result = $.Deferred();
        
        // We clone the HTML rather than using it directly so that if two dialogs of the same
        // type happen to show up, they can appear at the same time. (This is an edge case that
        // shouldn't happen often, but we can't prevent it from happening since everything is
        // asynchronous.)
        // TODO: (issue #258) In future, we should templatize the HTML for the dialogs rather than having 
        // it live directly in the HTML.
        var dlg = $("." + dlgClass + ".template")
            .clone()
            .removeClass("template")
            .addClass("instance")
            .appendTo(document.body);

        // Set title and message
        $(".dialog-title", dlg).html(title);
        $(".dialog-message", dlg).html(message);

        // Pipe dialog-closing notification back to client code
        dlg.one("hidden", function () {
            var buttonId = dlg.data("buttonId");
            // Let call stack return before notifying that dialog has closed; this avoids issue #191
            // if the handler we're triggering might show another dialog (as long as there's no
            // fade-out animation)
            setTimeout(function () {
                result.resolve(buttonId);
            }, 0);
            
            // Remove the dialog instance from the DOM.
            dlg.remove();
        });

        function stopEvent(e) {
            // Stop the event if the target is not inside the dialog
            if (!($.contains(dlg.get(0), e.target))) {
                e.stopPropagation();
                e.preventDefault();
            }
        }
        
        // Enter/Return handler for the primary button. Need to
        // add both keydown and keyup handlers here to make sure
        // the enter key was pressed while the dialog was showing.
        // Otherwise, if a keydown or keypress from somewhere else
        // triggered an alert, the keyup could immediately dismiss it.
        var enterKeyPressed = false;
        
        function keydownHandler(e) {
            if (e.keyCode === 13) {
                enterKeyPressed = true;
            }
            stopEvent(e);
        }
        
        function keyupHandler(e) {
            if (e.keyCode === 13 && enterKeyPressed) {
                var primaryBtn = dlg.find(".primary");
                if (primaryBtn) {
                    brackets._dismissDialog(dlg, primaryBtn.attr("data-button-id"));
                }
            }
            enterKeyPressed = false;
            stopEvent(e);
        }
        
        // These handlers are added at the capture phase to make sure we
        // get first crack at the events. 
        document.body.addEventListener("keydown", keydownHandler, true);
        document.body.addEventListener("keyup", keyupHandler, true);
        
        // Click handler for buttons
        dlg.one("click", ".dialog-button", function (e) {
            brackets._dismissDialog(dlg, $(this).attr("data-button-id"));
        });

        // Run the dialog
        dlg.modal({
            backdrop: "static",
            show: true
        }).on("hide", function (e) {
            // Remove key event handlers
            document.body.removeEventListener("keydown", keydownHandler, true);
            document.body.removeEventListener("keyup", keyupHandler, true);
        });
        return result;
    };
    
    /**
     * Immediately closes any dialog instances with the given class. The dialog callback for each instance will 
     * be called with the special buttonId brackets.DIALOG_CANCELED (note: callback is run asynchronously).
     */
    brackets.cancelModalDialogIfOpen = function (dlgClass) {
        $("." + dlgClass + ".instance").each(function (dlg) {
            if (dlg.is(":visible")) {   // Bootstrap breaks if try to hide dialog that's already hidden
                brackets._dismissDialog(dlg, brackets.DIALOG_CANCELED);
            }
        });
    };
    
    brackets._dismissDialog = function (dlg, buttonId) {
        dlg.data("buttonId", buttonId);
        dlg.modal(true).hide();
    };


    // Main Brackets initialization
    $(document).ready(function () {

<<<<<<< HEAD
        PerfUtils.addMeasurement("Application Startup: beginning of $(document).ready()");
        
        var _enableJSLint = true; // TODO: Decide if this should be opt-in or opt-out.
=======
        var _enableJSLint = true;
>>>>>>> 187786da
        
        function initListeners() {
            // Prevent unhandled drag and drop of files into the browser from replacing 
            // the entire Brackets app. This doesn't prevent children from choosing to
            // handle drops.
            $(document.body)
                .on("dragover", function (event) {
                    if (event.originalEvent.dataTransfer.files) {
                        event.stopPropagation();
                        event.preventDefault();
                        event.originalEvent.dataTransfer.dropEffect = "none";
                    }
                })
                .on("drop", function (event) {
                    if (event.originalEvent.dataTransfer.files) {
                        event.stopPropagation();
                        event.preventDefault();
                    }
                });
        }
        
        function initProject() {
            ProjectManager.loadProject();

            // Open project button
            $("#btn-open-project").click(function () {
                ProjectManager.openProject();
            });

            // Handle toggling top level disclosure arrows of file list area
            $("#open-files-disclosure-arrow").click(function () {
                $(this).toggleClass("disclosure-arrow-closed");
                $("#open-files-container").toggle();
            });
            $("#project-files-disclosure-arrow").click(function () {
                $(this).toggleClass("disclosure-arrow-closed");
                $("#project-files-container").toggle();
            });
       
        }
        
        function runJSLint() {
            var currentDoc = DocumentManager.getCurrentDocument();
            var ext = currentDoc ? PathUtils.filenameExtension(currentDoc.file.fullPath) : "";
            var lintResults = $("#jslint-results");
            var goldStar = $("#gold-star");
            
            if (_enableJSLint && /^(\.js|\.htm|\.html)$/i.test(ext)) {
                var text = currentDoc.getText();
                
                // If a line contains only whitespace, remove the whitespace
                // This should be doable with a regexp: text.replace(/\r[\x20|\t]+\r/g, "\r\r");,
                // but that doesn't work.
                var i, arr = text.split("\n");
                for (i = 0; i < arr.length; i++) {
                    if (!arr[i].match(/\S/)) {
                        arr[i] = "";
                    }
                }
                text = arr.join("\n");
                
                var result = JSLINT(text, null);
                
                if (!result) {
                    var errorTable = $("<table class='zebra-striped condensed-table'>")
                                       .append("<tbody>");
                    var selectedRow;
                    
                    JSLINT.errors.forEach(function (item, i) {
                        if (item) {
                            var makeCell = function (content) {
                                return $("<td/>").text(content);
                            };
                            
                            // Add row to error table
                            var row = $("<tr/>")
                                .append(makeCell(item.line))
                                .append(makeCell(item.reason))
                                .append(makeCell(item.evidence || ""))
                                .appendTo(errorTable);
                            
                            row.click(function () {
                                if (selectedRow) {
                                    selectedRow.removeClass("selected");
                                }
                                row.addClass("selected");
                                selectedRow = row;
                                currentDoc.setCursor(item.line - 1, item.character - 1);
                                EditorManager.focusEditor();
                            });
                        }
                    });

                    $("#jslint-results .table-container")
                        .empty()
                        .append(errorTable);
                    lintResults.show();
                    goldStar.hide();
                } else {
                    lintResults.hide();
                    goldStar.show();
                }
            } else {
                // JSLint is disabled or does not apply to the current file, hide
                // both the results and the gold star
                lintResults.hide();
                goldStar.hide();
            }
            
            EditorManager.resizeEditor();
        }
        
        function initMenus() {
            // Implements the File menu items
            $("#menu-file-new").click(function () {
                CommandManager.execute(Commands.FILE_NEW);
            });
            $("#menu-file-open").click(function () {
                CommandManager.execute(Commands.FILE_OPEN);
            });
            $("#menu-file-close").click(function () {
                CommandManager.execute(Commands.FILE_CLOSE);
            });
            $("#menu-file-save").click(function () {
                CommandManager.execute(Commands.FILE_SAVE);
            });
            $("#menu-file-quit").click(function () {
                CommandManager.execute(Commands.FILE_QUIT);
            });

            // Implements the 'Run Tests' menu to bring up the Jasmine unit test window
            var testWindow = null;
            $("#menu-debug-runtests").click(function () {
                if (testWindow) {
                    try {
                        testWindow.location.reload();
                    } catch (e) {
                        testWindow = null;  // the window was probably closed
                    }
                }

                if (!testWindow) {
                    testWindow = window.open("../test/SpecRunner.html");
                    testWindow.location.reload(); // if it was opened before, we need to reload because it will be cached
                }
            });
            
            // Other debug menu items
//            $("#menu-debug-wordwrap").click(function() {
//                editor.setOption("lineWrapping", !(editor.getOption("lineWrapping")));
//            });     
            
            $("#menu-debug-jslint").click(function () {
                _enableJSLint = !_enableJSLint;
                runJSLint();
                $("#jslint-enabled-checkbox").css("display", _enableJSLint ? "" : "none");
            });
            
            $("#menu-debug-show-perf").click(function () {
                var perfHeader = $("<div class='modal-header' />")
                    .append("<a href='#' class='close'>&times;</a>")
                    .append("<h3 class='dialog-title'>Performance Data</h3>");
                
                var perfBody = $("<div class='modal-body' style='padding: 0' />");

                var data = $("<table class='zebra-striped condensed-table'>")
                    .append("<tbody>")
                    .appendTo(perfBody);
                
                var makeCell = function (content) {
                    return $("<td/>").text(content);
                };
                
                var getValue = function (entry) {
                    // entry is either an Array or a number
                    // If it is an Array, return the average value
                    if (Array.isArray(entry)) {
                        var i, sum = 0;
                        
                        for (i = 0; i < entry.length; i++) {
                            sum += entry[i];
                        }
                        return Math.floor(sum / entry.length);
                    } else {
                        return entry;
                    }
                };
                    
                var testName;
                var perfData = PerfUtils.perfData;
                for (testName in perfData) {
                    if (perfData.hasOwnProperty(testName)) {
                        // Add row to error table
                        var row = $("<tr/>")
                            .append(makeCell(testName))
                            .append(makeCell(getValue(perfData[testName])))
                            .appendTo(data);
                    }
                }
                                                             
                var perfDlog = $("<div class='modal hide' style='width: 90%; left: 10%;' />")
                    .append(perfHeader)
                    .append(perfBody)
                    .appendTo(document.body)
                    .modal({
                        backdrop: "static",
                        show: true
                    });
            });
        }

        function initCommandHandlers() {
            FileCommandHandlers.init($("#main-toolbar .title"));
        }

        function initKeyBindings() {
            // Register keymaps and install the keyboard handler
            // TODO: (issue #268) show keyboard equivalents in the menus
            var _globalKeymap = new KeyMap({
                "Ctrl-O": Commands.FILE_OPEN,
                "Ctrl-S": Commands.FILE_SAVE,
                "Ctrl-W": Commands.FILE_CLOSE
            });
            KeyBindingManager.installKeymap(_globalKeymap);

            $(document.body).keydown(function (event) {
                var keyDescriptor = [];
                if (event.metaKey || event.ctrlKey) {
                    keyDescriptor.push("Ctrl");
                }
                if (event.altKey) {
                    keyDescriptor.push("Alt");
                }
                if (event.shiftKey) {
                    keyDescriptor.push("Shift");
                }
                keyDescriptor.push(String.fromCharCode(event.keyCode).toUpperCase());
                if (KeyBindingManager.handleKey(keyDescriptor.join("-"))) {
                    event.preventDefault();
                }
            });
        }
        
        function initWindowListeners() {
            // TODO: (issue 269) to support IE, need to listen to document instead (and even then it may not work when focus is in an input field?)
            $(window).focus(function () {
                FileSyncManager.syncOpenDocuments();
            });
            
            $(window).unload(function () {
                CommandManager.execute(Commands.FILE_CLOSE_WINDOW);
            });
            
            $(window).contextmenu(function (e) {
                e.preventDefault();
            });
        }


        EditorManager.setEditorHolder($('#editorHolder'));
    
        initListeners();
        initProject();
        initMenus();
        initCommandHandlers();
        initKeyBindings();
        initWindowListeners();
        
        $(DocumentManager).on("currentDocumentChange", function () {
            runJSLint();
        });
        
        $(DocumentManager).on("documentSaved", function (event, document) {
            if (document === DocumentManager.getCurrentDocument()) {
                runJSLint();
            }
        });
        
        PerfUtils.addMeasurement("Application Startup: end of $(document).ready()");
    });
    
});<|MERGE_RESOLUTION|>--- conflicted
+++ resolved
@@ -215,13 +215,9 @@
     // Main Brackets initialization
     $(document).ready(function () {
 
-<<<<<<< HEAD
         PerfUtils.addMeasurement("Application Startup: beginning of $(document).ready()");
-        
-        var _enableJSLint = true; // TODO: Decide if this should be opt-in or opt-out.
-=======
+
         var _enableJSLint = true;
->>>>>>> 187786da
         
         function initListeners() {
             // Prevent unhandled drag and drop of files into the browser from replacing 
