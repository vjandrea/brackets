--- conflicted
+++ resolved
@@ -36,11 +36,8 @@
         KeyMap                  = require("KeyMap"),
         Commands                = require("Commands"),
         CommandManager          = require("CommandManager"),
-<<<<<<< HEAD
-        CodeHintManager         = require("CodeHintManager");
-=======
+        CodeHintManager         = require("CodeHintManager"),
         PerfUtils               = require("PerfUtils");
->>>>>>> dd73b9bd
 
     // Define core brackets namespace if it isn't already defined
     //
