/*
 * Copyright (c) 2012 Adobe Systems Incorporated. All rights reserved.
 *
 * Permission is hereby granted, free of charge, to any person obtaining a
 * copy of this software and associated documentation files (the "Software"),
 * to deal in the Software without restriction, including without limitation
 * the rights to use, copy, modify, merge, publish, distribute, sublicense,
 * and/or sell copies of the Software, and to permit persons to whom the
 * Software is furnished to do so, subject to the following conditions:
 *
 * The above copyright notice and this permission notice shall be included in
 * all copies or substantial portions of the Software.
 *
 * THE SOFTWARE IS PROVIDED "AS IS", WITHOUT WARRANTY OF ANY KIND, EXPRESS OR
 * IMPLIED, INCLUDING BUT NOT LIMITED TO THE WARRANTIES OF MERCHANTABILITY,
 * FITNESS FOR A PARTICULAR PURPOSE AND NONINFRINGEMENT. IN NO EVENT SHALL THE
 * AUTHORS OR COPYRIGHT HOLDERS BE LIABLE FOR ANY CLAIM, DAMAGES OR OTHER
 * LIABILITY, WHETHER IN AN ACTION OF CONTRACT, TORT OR OTHERWISE, ARISING
 * FROM, OUT OF OR IN CONNECTION WITH THE SOFTWARE OR THE USE OR OTHER
 * DEALINGS IN THE SOFTWARE.
 *
 */

/*jslint vars: true, plusplus: true, devel: true, nomen: true, indent: 4, maxerr: 50 */
/*global define */

define({
    
    /**
     * Errors
     */

    // General file io error strings
    "GENERIC_ERROR"                     : "(error {0})",
    "NOT_FOUND_ERR"                     : "The file could not be found.",
    "NOT_READABLE_ERR"                  : "The file could not be read.",
    "NO_MODIFICATION_ALLOWED_ERR"       : "The target directory cannot be modified.",
    "NO_MODIFICATION_ALLOWED_ERR_FILE"  : "The permissions do not allow you to make modifications.",
    "CONTENTS_MODIFIED_ERR"             : "The file has been modified outside of {APP_NAME}.",
    "FILE_EXISTS_ERR"                   : "The file or directory already exists.",
    "FILE"                              : "file",
    "DIRECTORY"                         : "directory",

    // Project error strings
    "ERROR_LOADING_PROJECT"             : "Error loading project",
    "OPEN_DIALOG_ERROR"                 : "An error occurred when showing the open file dialog. (error {0})",
    "REQUEST_NATIVE_FILE_SYSTEM_ERROR"  : "An error occurred when trying to load the directory <span class='dialog-filename'>{0}</span>. (error {1})",
    "READ_DIRECTORY_ENTRIES_ERROR"      : "An error occurred when reading the contents of the directory <span class='dialog-filename'>{0}</span>. (error {1})",

    // File open/save error string
    "ERROR_OPENING_FILE_TITLE"          : "Error opening file",
    "ERROR_OPENING_FILE"                : "An error occurred when trying to open the file <span class='dialog-filename'>{0}</span>. {1}",
    "ERROR_OPENING_FILES"               : "An error occurred when trying to open the following files:",
    "ERROR_RELOADING_FILE_TITLE"        : "Error reloading changes from disk",
    "ERROR_RELOADING_FILE"              : "An error occurred when trying to reload the file <span class='dialog-filename'>{0}</span>. {1}",
    "ERROR_SAVING_FILE_TITLE"           : "Error saving file",
    "ERROR_SAVING_FILE"                 : "An error occurred when trying to save the file <span class='dialog-filename'>{0}</span>. {1}",
    "ERROR_RENAMING_FILE_TITLE"         : "Error renaming file",
    "ERROR_RENAMING_FILE"               : "An error occurred when trying to rename the file <span class='dialog-filename'>{0}</span>. {1}",
    "ERROR_DELETING_FILE_TITLE"         : "Error deleting file",
    "ERROR_DELETING_FILE"               : "An error occurred when trying to delete the file <span class='dialog-filename'>{0}</span>. {1}",
    "INVALID_FILENAME_TITLE"            : "Invalid {0} name",
    "INVALID_FILENAME_MESSAGE"          : "Filenames cannot contain the following characters: {0} or use any system reserved words.",
    "FILE_ALREADY_EXISTS"               : "The {0} <span class='dialog-filename'>{1}</span> already exists.",
    "ERROR_CREATING_FILE_TITLE"         : "Error creating {0}",
    "ERROR_CREATING_FILE"               : "An error occurred when trying to create the {0} <span class='dialog-filename'>{1}</span>. {2}",

    // Application preferences corrupt error strings
    "ERROR_PREFS_CORRUPT_TITLE"         : "Error reading preferences",
    "ERROR_PREFS_CORRUPT"               : "Your preferences file is not valid JSON. The file will be opened so that you can correct the format. You will need to restart {APP_NAME} for the changes to take effect.",

    // Application error strings
    "ERROR_IN_BROWSER_TITLE"            : "Oops! {APP_NAME} doesn't run in browsers yet.",
    "ERROR_IN_BROWSER"                  : "{APP_NAME} is built in HTML, but right now it runs as a desktop app so you can use it to edit local files. Please use the application shell in the <b>github.com/adobe/brackets-shell</b> repo to run {APP_NAME}.",
    
    // ProjectManager max files error string
    "ERROR_MAX_FILES_TITLE"             : "Error Indexing Files",
    "ERROR_MAX_FILES"                   : "The maximum number of files have been indexed. Actions that look up files in the index may function incorrectly.",

    // Live Preview error strings
    "ERROR_LAUNCHING_BROWSER_TITLE"     : "Error launching browser",
    "ERROR_CANT_FIND_CHROME"            : "The Google Chrome browser could not be found. Please make sure it is installed.",
    "ERROR_LAUNCHING_BROWSER"           : "An error occurred when launching the browser. (error {0})",
    
    "LIVE_DEVELOPMENT_ERROR_TITLE"      : "Live Preview Error",
    "LIVE_DEVELOPMENT_RELAUNCH_TITLE"   : "Connecting to Browser",
    "LIVE_DEVELOPMENT_ERROR_MESSAGE"    : "In order for Live Preview to connect, Chrome needs to be relaunched with remote debugging enabled.<br /><br />Would you like to relaunch Chrome and enable remote debugging?",
    "LIVE_DEV_LOADING_ERROR_MESSAGE"    : "Unable to load Live Preview page",
    "LIVE_DEV_NEED_HTML_MESSAGE"        : "Open an HTML file or make sure there is an index.html file in your project in order to launch live preview.",
    "LIVE_DEV_NEED_BASEURL_MESSAGE"     : "To launch live preview with a server-side file, you need to specify a Base URL for this project.",
    "LIVE_DEV_SERVER_NOT_READY_MESSAGE" : "Error starting up the HTTP server for live preview files. Please try again.",
    "LIVE_DEVELOPMENT_INFO_TITLE"       : "Welcome to Live Preview!",
    "LIVE_DEVELOPMENT_INFO_MESSAGE"     : "Live Preview connects {APP_NAME} to your browser. It launches a preview of your HTML file in the browser, then updates the preview instantly as you edit your code.<br /><br />In this early version of {APP_NAME}, Live Preview only works with <strong>Google Chrome</strong> and updates live as you edit <strong>CSS or HTML files</strong>. Changes to JavaScript files are automatically reloaded when you save.<br /><br />(You'll only see this message once.)",
    "LIVE_DEVELOPMENT_TROUBLESHOOTING"  : "For more information, see <a href='{0}' title='{0}'>Troubleshooting Live Preview connection errors</a>.",
    
    "LIVE_DEV_STATUS_TIP_NOT_CONNECTED" : "Live Preview",
    "LIVE_DEV_STATUS_TIP_PROGRESS1"     : "Live Preview: Connecting\u2026",
    "LIVE_DEV_STATUS_TIP_PROGRESS2"     : "Live Preview: Initializing\u2026",
    "LIVE_DEV_STATUS_TIP_CONNECTED"     : "Disconnect Live Preview",
    "LIVE_DEV_STATUS_TIP_OUT_OF_SYNC"   : "Live Preview (save file to refresh)",
    "LIVE_DEV_STATUS_TIP_SYNC_ERROR"    : "Live Preview (not updating due to syntax error)",

    "LIVE_DEV_DETACHED_REPLACED_WITH_DEVTOOLS" : "Live Preview was cancelled because the browser's developer tools were opened",
    "LIVE_DEV_DETACHED_TARGET_CLOSED"          : "Live Preview was cancelled because the page was closed in the browser",
    "LIVE_DEV_NAVIGATED_AWAY"                  : "Live Preview was cancelled because the browser navigated to a page that is not part of the current project",
    "LIVE_DEV_CLOSED_UNKNOWN_REASON"           : "Live Preview was cancelled for an unknown reason ({0})",
    
    "SAVE_CLOSE_TITLE"                  : "Save Changes",
    "SAVE_CLOSE_MESSAGE"                : "Do you want to save the changes you made in the document <span class='dialog-filename'>{0}</span>?",
    "SAVE_CLOSE_MULTI_MESSAGE"          : "Do you want to save your changes to the following files?",
    "EXT_MODIFIED_TITLE"                : "External Changes",
    "CONFIRM_FOLDER_DELETE_TITLE"       : "Confirm Delete",
    "CONFIRM_FOLDER_DELETE"             : "Are you sure you want to delete the folder <span class='dialog-filename'>{0}</span>?",
    "FILE_DELETED_TITLE"                : "File Deleted",
    "EXT_MODIFIED_WARNING"              : "<span class='dialog-filename'>{0}</span> has been modified on disk.<br /><br />Do you want to save the file and overwrite those changes?",
    "EXT_MODIFIED_MESSAGE"              : "<span class='dialog-filename'>{0}</span> has been modified on disk, but also has unsaved changes in {APP_NAME}.<br /><br />Which version do you want to keep?",
    "EXT_DELETED_MESSAGE"               : "<span class='dialog-filename'>{0}</span> has been deleted on disk, but has unsaved changes in {APP_NAME}.<br /><br />Do you want to keep your changes?",
    
    // Generic dialog/button labels
    "OK"                                : "OK",
    "CANCEL"                            : "Cancel",
    "DONT_SAVE"                         : "Don't Save",
    "SAVE"                              : "Save",
    "SAVE_AS"                           : "Save As\u2026",
    "SAVE_AND_OVERWRITE"                : "Overwrite",
    "DELETE"                            : "Delete",
    "BUTTON_YES"                        : "Yes",
    "BUTTON_NO"                         : "No",
        
    // Find, Replace, Find in Files
    "FIND_RESULT_COUNT"                 : "{0} results",
    "FIND_RESULT_COUNT_SINGLE"          : "1 result",
    "FIND_NO_RESULTS"                   : "No results",
    "REPLACE_PLACEHOLDER"               : "Replace with\u2026",
    "BUTTON_REPLACE_ALL"                : "All\u2026",
    "BUTTON_REPLACE"                    : "Replace",
    "BUTTON_NEXT"                       : "\u25B6",
    "BUTTON_PREV"                       : "\u25C0",
    "BUTTON_NEXT_HINT"                  : "Next Match",
    "BUTTON_PREV_HINT"                  : "Previous Match",
    "BUTTON_CASESENSITIVE_HINT"         : "Match Case",
    "BUTTON_REGEXP_HINT"                : "Regular Expression",

    "OPEN_FILE"                         : "Open File",
    "SAVE_FILE_AS"                      : "Save File",
    "CHOOSE_FOLDER"                     : "Choose a folder",

    "RELEASE_NOTES"                     : "Release Notes",
    "NO_UPDATE_TITLE"                   : "You're up to date!",
    "NO_UPDATE_MESSAGE"                 : "You are running the latest version of {APP_NAME}.",

    // Replace All (in single file)
    "FIND_REPLACE_TITLE_PART1"          : "Replace \"",
    "FIND_REPLACE_TITLE_PART2"          : "\" with \"",
    "FIND_REPLACE_TITLE_PART3"          : "\" &mdash; {2} {0} {1}",

    // Find in Files
    "FIND_IN_FILES_TITLE_PART1"         : "\"",
    "FIND_IN_FILES_TITLE_PART2"         : "\" found",
    "FIND_IN_FILES_TITLE_PART3"         : "&mdash; {0} {1} {2} in {3} {4}",
    "FIND_IN_FILES_SCOPED"              : "in <span class='dialog-filename'>{0}</span>",
    "FIND_IN_FILES_NO_SCOPE"            : "in project",
    "FIND_IN_FILES_FILE"                : "file",
    "FIND_IN_FILES_FILES"               : "files",
    "FIND_IN_FILES_MATCH"               : "match",
    "FIND_IN_FILES_MATCHES"             : "matches",
    "FIND_IN_FILES_MORE_THAN"           : "Over ",
    "FIND_IN_FILES_PAGING"              : "{0}&mdash;{1}",
    "FIND_IN_FILES_FILE_PATH"           : "<span class='dialog-filename'>{0}</span> {2} <span class='dialog-path'>{1}</span>", // We should use normal dashes on Windows instead of em dash eventually
    "FIND_IN_FILES_EXPAND_COLLAPSE"     : "Ctrl/Cmd click to expand/collapse all",
    "ERROR_FETCHING_UPDATE_INFO_TITLE"  : "Error getting update info",
    "ERROR_FETCHING_UPDATE_INFO_MSG"    : "There was a problem getting the latest update information from the server. Please make sure you are connected to the internet and try again.",
    
    // File exclusion filters
    "NO_FILE_FILTER"                    : "Exclude files\u2026",
    "EDIT_FILE_FILTER"                  : "Edit\u2026",
    "FILE_FILTER_DIALOG"                : "Edit Filter",
    "FILE_FILTER_INSTRUCTIONS"          : "Exclude files and folders matching any of the following strings / substrings or <a href='{0}' title='{0}'>globs</a>. Enter each string on a new line.",
    "FILE_FILTER_LIST_PREFIX"           : "except",
    "FILE_FILTER_CLIPPED_SUFFIX"        : "and {0} more",
<<<<<<< HEAD
    
    /*
     * Preference desriptions
     */
    "PREF_DESC_ASYNC_TIMEOUT"    : "Number of milliseconds to wait for asynchronous code inspection provider results.",
=======

    // Quick Edit
    "ERROR_QUICK_EDIT_PROVIDER_NOT_FOUND"   : "No Quick Edit provider found for current cursor position",
    "ERROR_CSSQUICKEDIT_CLASSNOTFOUND"      : "CSS Quick Edit: place cursor in class name",
    "ERROR_CSSQUICKEDIT_IDNOTFOUND"         : "CSS Quick Edit: place cursor in id name",
    "ERROR_CSSQUICKEDIT_UNSUPPORTEDATTR"    : "CSS Quick Edit: place cursor in tag name, class name, or id name",
    "ERROR_TIMINGQUICKEDIT_INVALIDSYNTAX"   : "CSS Timing Function Quick Edit: invalid syntax",
    "ERROR_JSQUICKEDIT_FUNCTIONNOTFOUND"    : "JS Quick Edit: place cursor in function name",

    // Quick Docs
    "ERROR_QUICK_DOCS_PROVIDER_NOT_FOUND"   : "No Quick Docs provider found for current cursor position",
>>>>>>> 8c6d3825

    /**
     * ProjectManager
     */
    "PROJECT_LOADING"   : "Loading\u2026",
    "UNTITLED"          : "Untitled",
    "WORKING_FILES"     : "Working Files",

    /**
     * Keyboard modifier names
     */
    "KEYBOARD_CTRL"   : "Ctrl",
    "KEYBOARD_SHIFT"  : "Shift",
    "KEYBOARD_SPACE"  : "Space",
    
    /**
     * StatusBar strings
     */
    "STATUSBAR_CURSOR_POSITION"             : "Line {0}, Column {1}",
    "STATUSBAR_SELECTION_CH_SINGULAR"       : " \u2014 Selected {0} column",
    "STATUSBAR_SELECTION_CH_PLURAL"         : " \u2014 Selected {0} columns",
    "STATUSBAR_SELECTION_LINE_SINGULAR"     : " \u2014 Selected {0} line",
    "STATUSBAR_SELECTION_LINE_PLURAL"       : " \u2014 Selected {0} lines",
    "STATUSBAR_SELECTION_MULTIPLE"          : " \u2014 {0} selections",
    "STATUSBAR_INDENT_TOOLTIP_SPACES"       : "Click to switch indentation to spaces",
    "STATUSBAR_INDENT_TOOLTIP_TABS"         : "Click to switch indentation to tabs",
    "STATUSBAR_INDENT_SIZE_TOOLTIP_SPACES"  : "Click to change number of spaces used when indenting",
    "STATUSBAR_INDENT_SIZE_TOOLTIP_TABS"    : "Click to change tab character width",
    "STATUSBAR_SPACES"                      : "Spaces:",
    "STATUSBAR_TAB_SIZE"                    : "Tab Size:",
    "STATUSBAR_LINE_COUNT_SINGULAR"         : "\u2014 {0} Line",
    "STATUSBAR_LINE_COUNT_PLURAL"           : "\u2014 {0} Lines",
    "STATUSBAR_USER_EXTENSIONS_DISABLED"    : "Extensions Disabled",
    "STATUSBAR_INSERT"                      : "INS",
    "STATUSBAR_OVERWRITE"                   : "OVR",

    // CodeInspection: errors/warnings
    "ERRORS_PANEL_TITLE_MULTIPLE"           : "{0} Problems",
    "SINGLE_ERROR"                          : "1 {0} Problem",
    "MULTIPLE_ERRORS"                       : "{1} {0} Problems",
    "NO_ERRORS"                             : "No {0} problems found - good job!",
    "NO_ERRORS_MULTIPLE_PROVIDER"           : "No problems found - good job!",
    "LINT_DISABLED"                         : "Linting is disabled",
    "NO_LINT_AVAILABLE"                     : "No linter available for {0}",
    "NOTHING_TO_LINT"                       : "Nothing to lint",
    "LINTER_TIMED_OUT"                      : "{0} has timed out after waiting for {1} ms",
    "LINTER_FAILED"                         : "{0} terminated with error: {1}",
    
    
    /**
     * Command Name Constants
     */

    // File menu commands
    "FILE_MENU"                           : "File",
    "CMD_FILE_NEW_UNTITLED"               : "New",
    "CMD_FILE_NEW"                        : "New File",
    "CMD_FILE_NEW_FOLDER"                 : "New Folder",
    "CMD_FILE_OPEN"                       : "Open\u2026",
    "CMD_ADD_TO_WORKING_SET"              : "Add To Working Set",
    "CMD_OPEN_DROPPED_FILES"              : "Open Dropped Files",
    "CMD_OPEN_FOLDER"                     : "Open Folder\u2026",
    "CMD_FILE_CLOSE"                      : "Close",
    "CMD_FILE_CLOSE_ALL"                  : "Close All",
    "CMD_FILE_CLOSE_LIST"                 : "Close List",
    "CMD_FILE_CLOSE_OTHERS"               : "Close Others",
    "CMD_FILE_CLOSE_ABOVE"                : "Close Others Above",
    "CMD_FILE_CLOSE_BELOW"                : "Close Others Below",
    "CMD_FILE_SAVE"                       : "Save",
    "CMD_FILE_SAVE_ALL"                   : "Save All",
    "CMD_FILE_SAVE_AS"                    : "Save As\u2026",
    "CMD_LIVE_FILE_PREVIEW"               : "Live Preview",
    "CMD_PROJECT_SETTINGS"                : "Project Settings\u2026",
    "CMD_FILE_RENAME"                     : "Rename",
    "CMD_FILE_DELETE"                     : "Delete",
    "CMD_INSTALL_EXTENSION"               : "Install Extension\u2026",
    "CMD_EXTENSION_MANAGER"               : "Extension Manager\u2026",
    "CMD_FILE_REFRESH"                    : "Refresh File Tree",
    "CMD_QUIT"                            : "Quit",
    // Used in native File menu on Windows
    "CMD_EXIT"                            : "Exit",

    // Edit menu commands
    "EDIT_MENU"                           : "Edit",
    "CMD_UNDO"                            : "Undo",
    "CMD_REDO"                            : "Redo",
    "CMD_CUT"                             : "Cut",
    "CMD_COPY"                            : "Copy",
    "CMD_PASTE"                           : "Paste",
    "CMD_SELECT_ALL"                      : "Select All",
    "CMD_SELECT_LINE"                     : "Select Line",
    "CMD_SPLIT_SEL_INTO_LINES"            : "Split Selection into Lines",
    "CMD_ADD_CUR_TO_NEXT_LINE"            : "Add Cursor to Next Line",
    "CMD_ADD_CUR_TO_PREV_LINE"            : "Add Cursor to Previous Line",
    "CMD_FIND"                            : "Find",
    "CMD_FIND_FIELD_PLACEHOLDER"          : "Find\u2026",
    "CMD_FIND_IN_FILES"                   : "Find in Files",
    "CMD_FIND_IN_SUBTREE"                 : "Find in\u2026",
    "CMD_FIND_NEXT"                       : "Find Next",
    "CMD_FIND_PREVIOUS"                   : "Find Previous",
    "CMD_FIND_ALL_AND_SELECT"             : "Find All and Select",
    "CMD_ADD_NEXT_MATCH"                  : "Add Next Match to Selection",
    "CMD_SKIP_CURRENT_MATCH"              : "Skip and Add Next Match",
    "CMD_REPLACE"                         : "Replace",
    "CMD_INDENT"                          : "Indent",
    "CMD_UNINDENT"                        : "Unindent",
    "CMD_DUPLICATE"                       : "Duplicate",
    "CMD_DELETE_LINES"                    : "Delete Line",
    "CMD_COMMENT"                         : "Toggle Line Comment",
    "CMD_BLOCK_COMMENT"                   : "Toggle Block Comment",
    "CMD_LINE_UP"                         : "Move Line Up",
    "CMD_LINE_DOWN"                       : "Move Line Down",
    "CMD_OPEN_LINE_ABOVE"                 : "Open Line Above",
    "CMD_OPEN_LINE_BELOW"                 : "Open Line Below",
    "CMD_TOGGLE_CLOSE_BRACKETS"           : "Auto Close Braces",
    "CMD_SHOW_CODE_HINTS"                 : "Show Code Hints",
    
    // View menu commands
    "VIEW_MENU"                           : "View",
    "CMD_HIDE_SIDEBAR"                    : "Hide Sidebar",
    "CMD_SHOW_SIDEBAR"                    : "Show Sidebar",
    "CMD_INCREASE_FONT_SIZE"              : "Increase Font Size",
    "CMD_DECREASE_FONT_SIZE"              : "Decrease Font Size",
    "CMD_RESTORE_FONT_SIZE"               : "Restore Font Size",
    "CMD_SCROLL_LINE_UP"                  : "Scroll Line Up",
    "CMD_SCROLL_LINE_DOWN"                : "Scroll Line Down",
    "CMD_TOGGLE_LINE_NUMBERS"             : "Line Numbers",
    "CMD_TOGGLE_ACTIVE_LINE"              : "Highlight Active Line",
    "CMD_TOGGLE_WORD_WRAP"                : "Word Wrap",
    "CMD_LIVE_HIGHLIGHT"                  : "Live Preview Highlight",
    "CMD_VIEW_TOGGLE_INSPECTION"          : "Lint Files on Save",
    "CMD_SORT_WORKINGSET_BY_ADDED"        : "Sort by Added",
    "CMD_SORT_WORKINGSET_BY_NAME"         : "Sort by Name",
    "CMD_SORT_WORKINGSET_BY_TYPE"         : "Sort by Type",
    "CMD_SORT_WORKINGSET_AUTO"            : "Automatic Sort",

    // Navigate menu Commands
    "NAVIGATE_MENU"                       : "Navigate",
    "CMD_QUICK_OPEN"                      : "Quick Open",
    "CMD_GOTO_LINE"                       : "Go to Line",
    "CMD_GOTO_DEFINITION"                 : "Quick Find Definition",
    "CMD_GOTO_FIRST_PROBLEM"              : "Go to First Error/Warning",
    "CMD_TOGGLE_QUICK_EDIT"               : "Quick Edit",
    "CMD_TOGGLE_QUICK_DOCS"               : "Quick Docs",
    "CMD_QUICK_EDIT_PREV_MATCH"           : "Previous Match",
    "CMD_QUICK_EDIT_NEXT_MATCH"           : "Next Match",
    "CMD_CSS_QUICK_EDIT_NEW_RULE"         : "New Rule",
    "CMD_NEXT_DOC"                        : "Next Document",
    "CMD_PREV_DOC"                        : "Previous Document",
    "CMD_SHOW_IN_TREE"                    : "Show in File Tree",
    "CMD_SHOW_IN_EXPLORER"                : "Show in Explorer",
    "CMD_SHOW_IN_FINDER"                  : "Show in Finder",
    "CMD_SHOW_IN_OS"                      : "Show in OS",
    
    // Help menu commands
    "HELP_MENU"                           : "Help",
    "CMD_CHECK_FOR_UPDATE"                : "Check for Updates",
    "CMD_HOW_TO_USE_BRACKETS"             : "How to Use {APP_NAME}",
    "CMD_SUPPORT"                         : "Support for Using {APP_NAME}",
    "CMD_RELEASE_NOTES"                   : "Release Notes",
    "CMD_GET_INVOLVED"                    : "Hacking on Brackets",
    "CMD_SHOW_EXTENSIONS_FOLDER"          : "Show Extensions Folder",
    "CMD_TWITTER"                         : "{TWITTER_NAME} on Twitter",
    "CMD_ABOUT"                           : "About {APP_TITLE}",
    "CMD_OPEN_PREFERENCES"                : "Open Preferences File",

    // Strings for main-view.html
    "EXPERIMENTAL_BUILD"                   : "experimental build",
    "DEVELOPMENT_BUILD"                    : "development build",
    "RELOAD_FROM_DISK"                     : "Reload from Disk",
    "KEEP_CHANGES_IN_EDITOR"               : "Keep Changes in Editor",
    "CLOSE_DONT_SAVE"                      : "Close (Don't Save)",
    "RELAUNCH_CHROME"                      : "Relaunch Chrome",
    "ABOUT"                                : "About",
    "CLOSE"                                : "Close",
    "ABOUT_TEXT_LINE1"                     : "sprint {VERSION_MINOR} {BUILD_TYPE} {VERSION}",
    "ABOUT_TEXT_LINE3"                     : "Notices, terms and conditions pertaining to third party software are located at <a href='{ADOBE_THIRD_PARTY}'>{ADOBE_THIRD_PARTY}</a> and incorporated by reference herein.",
    "ABOUT_TEXT_LINE4"                     : "Documentation and source at <a href='https://github.com/adobe/brackets/'>https://github.com/adobe/brackets/</a>",
    "ABOUT_TEXT_LINE5"                     : "Made with \u2764 and JavaScript by:",
    "ABOUT_TEXT_LINE6"                     : "Lots of people (but we're having trouble loading that data right now).",
    "ABOUT_TEXT_WEB_PLATFORM_DOCS"         : "Web Platform Docs and the Web Platform graphical logo are licensed under a Creative Commons Attribution license, <a href='{WEB_PLATFORM_DOCS_LICENSE}'>CC-BY 3.0 Unported</a>.",
    "UPDATE_NOTIFICATION_TOOLTIP"          : "There's a new build of {APP_NAME} available! Click here for details.",
    "UPDATE_AVAILABLE_TITLE"               : "Update Available",
    "UPDATE_MESSAGE"                       : "Hey, there's a new build of {APP_NAME} available. Here are some of the new features:",
    "GET_IT_NOW"                           : "Get it now!",
    "PROJECT_SETTINGS_TITLE"               : "Project Settings for: {0}",
    "PROJECT_SETTING_BASE_URL"             : "Live Preview Base URL",
    "PROJECT_SETTING_BASE_URL_HINT"        : "To use a local server, enter a url like http://localhost:8000/",
    "BASEURL_ERROR_INVALID_PROTOCOL"       : "The {0} protocol isn't supported by Live Preview&mdash;please use http: or https: .",
    "BASEURL_ERROR_SEARCH_DISALLOWED"      : "The base URL can't contain search parameters like \"{0}\".",
    "BASEURL_ERROR_HASH_DISALLOWED"        : "The base URL can't contain hashes like \"{0}\".",
    "BASEURL_ERROR_INVALID_CHAR"           : "Special characters like '{0}' must be %-encoded.",
    "BASEURL_ERROR_UNKNOWN_ERROR"          : "Unknown error parsing Base URL",
    
    // CSS Quick Edit
    "BUTTON_NEW_RULE"                      : "New Rule",
    
    // Extension Management strings
    "INSTALL"                              : "Install",
    "UPDATE"                               : "Update",
    "REMOVE"                               : "Remove",
    "OVERWRITE"                            : "Overwrite",
    "CANT_REMOVE_DEV"                      : "Extensions in the \"dev\" folder must be manually deleted.",
    "CANT_UPDATE"                          : "The update isn't compatible with this version of {APP_NAME}.",
    "CANT_UPDATE_DEV"                      : "Extensions in the \"dev\" folder can't be updated automatically.",
    "INSTALL_EXTENSION_TITLE"              : "Install Extension",
    "UPDATE_EXTENSION_TITLE"               : "Update Extension",
    "INSTALL_EXTENSION_LABEL"              : "Extension URL",
    "INSTALL_EXTENSION_HINT"               : "URL of the extension's zip file or GitHub repo",
    "INSTALLING_FROM"                      : "Installing extension from {0}\u2026",
    "INSTALL_SUCCEEDED"                    : "Installation successful!",
    "INSTALL_FAILED"                       : "Installation failed.",
    "CANCELING_INSTALL"                    : "Canceling\u2026",
    "CANCELING_HUNG"                       : "Canceling the install is taking a long time. An internal error may have occurred.",
    "INSTALL_CANCELED"                     : "Installation canceled.",
    // These must match the error codes in ExtensionsDomain.Errors.* :
    "INVALID_ZIP_FILE"                     : "The downloaded content is not a valid zip file.",
    "INVALID_PACKAGE_JSON"                 : "The package.json file is not valid (error was: {0}).",
    "MISSING_PACKAGE_NAME"                 : "The package.json file doesn't specify a package name.",
    "BAD_PACKAGE_NAME"                     : "{0} is an invalid package name.",
    "MISSING_PACKAGE_VERSION"              : "The package.json file doesn't specify a package version.",
    "INVALID_VERSION_NUMBER"               : "The package version number ({0}) is invalid.",
    "INVALID_BRACKETS_VERSION"             : "The {APP_NAME} compatibility string ({0}) is invalid.",
    "DISALLOWED_WORDS"                     : "The words ({1}) are not allowed in the {0} field.",
    "API_NOT_COMPATIBLE"                   : "The extension isn't compatible with this version of {APP_NAME}. It's installed in your disabled extensions folder.",
    "MISSING_MAIN"                         : "The package has no main.js file.",
    "EXTENSION_ALREADY_INSTALLED"          : "Installing this package will overwrite a previously installed extension. Overwrite the old extension?",
    "EXTENSION_SAME_VERSION"               : "This package is the same version as the one that is currently installed. Overwrite the existing installation?",
    "EXTENSION_OLDER_VERSION"              : "This package is version {0} which is older than the currently installed ({1}). Overwrite the existing installation?",
    "DOWNLOAD_ID_IN_USE"                   : "Internal error: download ID already in use.",
    "NO_SERVER_RESPONSE"                   : "Cannot connect to server.",
    "BAD_HTTP_STATUS"                      : "File not found on server (HTTP {0}).",
    "CANNOT_WRITE_TEMP"                    : "Unable to save download to temp file.",
    "ERROR_LOADING"                        : "The extension encountered an error while starting up.",
    "MALFORMED_URL"                        : "The URL is invalid. Please check that you entered it correctly.",
    "UNSUPPORTED_PROTOCOL"                 : "The URL must be an http or https URL.",
    "UNKNOWN_ERROR"                        : "Unknown internal error.",
    // For NOT_FOUND_ERR, see generic strings above
    "EXTENSION_MANAGER_TITLE"              : "Extension Manager",
    "EXTENSION_MANAGER_ERROR_LOAD"         : "Unable to access the extension registry. Please try again later.",
    "INSTALL_FROM_URL"                     : "Install from URL\u2026",
    "EXTENSION_AUTHOR"                     : "Author",
    "EXTENSION_DATE"                       : "Date",
    "EXTENSION_INCOMPATIBLE_NEWER"         : "This extension requires a newer version of {APP_NAME}.",
    "EXTENSION_INCOMPATIBLE_OLDER"         : "This extension currently only works with older versions of {APP_NAME}.",
    "EXTENSION_LATEST_INCOMPATIBLE_NEWER"  : "Version {0} of this extension requires a newer version of {APP_NAME}. But you can install the earlier version {1}.",
    "EXTENSION_LATEST_INCOMPATIBLE_OLDER"  : "Version {0} of this extension only works with older versions of {APP_NAME}. But you can install the earlier version {1}.",
    "EXTENSION_NO_DESCRIPTION"             : "No description",
    "EXTENSION_MORE_INFO"                  : "More info...",
    "EXTENSION_ERROR"                      : "Extension error",
    "EXTENSION_KEYWORDS"                   : "Keywords",
    "EXTENSION_INSTALLED"                  : "Installed",
    "EXTENSION_UPDATE_INSTALLED"           : "This extension update has been downloaded and will be installed after {APP_NAME} reloads.",
    "EXTENSION_SEARCH_PLACEHOLDER"         : "Search",
    "EXTENSION_MORE_INFO_LINK"             : "More",
    "BROWSE_EXTENSIONS"                    : "Browse Extensions",
    "EXTENSION_MANAGER_REMOVE"             : "Remove Extension",
    "EXTENSION_MANAGER_REMOVE_ERROR"       : "Unable to remove one or more extensions: {0}. {APP_NAME} will still reload.",
    "EXTENSION_MANAGER_UPDATE"             : "Update Extension",
    "EXTENSION_MANAGER_UPDATE_ERROR"       : "Unable to update one or more extensions: {0}. {APP_NAME} will still reload.",
    "MARKED_FOR_REMOVAL"                   : "Marked for removal",
    "UNDO_REMOVE"                          : "Undo",
    "MARKED_FOR_UPDATE"                    : "Marked for update",
    "UNDO_UPDATE"                          : "Undo",
    "CHANGE_AND_RELOAD_TITLE"              : "Change Extensions",
    "CHANGE_AND_RELOAD_MESSAGE"            : "To update or remove the marked extensions, {APP_NAME} will need to reload. You'll be prompted to save unsaved changes.",
    "REMOVE_AND_RELOAD"                    : "Remove Extensions and Reload",
    "CHANGE_AND_RELOAD"                    : "Change Extensions and Reload",
    "UPDATE_AND_RELOAD"                    : "Update Extensions and Reload",
    "PROCESSING_EXTENSIONS"                : "Processing extension changes\u2026",
    "EXTENSION_NOT_INSTALLED"              : "Couldn't remove extension {0} because it wasn't installed.",
    "NO_EXTENSIONS"                        : "No extensions installed yet.<br>Click on the Available tab above to get started.",
    "NO_EXTENSION_MATCHES"                 : "No extensions match your search.",
    "REGISTRY_SANITY_CHECK_WARNING"        : "Be cautious when installing extensions from an unknown source.",
    "EXTENSIONS_INSTALLED_TITLE"           : "Installed",
    "EXTENSIONS_AVAILABLE_TITLE"           : "Available",
    "EXTENSIONS_UPDATES_TITLE"             : "Updates",
    
    "INLINE_EDITOR_NO_MATCHES"             : "No matches available.",
    "CSS_QUICK_EDIT_NO_MATCHES"            : "There are no existing CSS rules that match your selection.<br> Click \"New Rule\" to create one.",
    "CSS_QUICK_EDIT_NO_STYLESHEETS"        : "There are no stylesheets in your project.<br>Create one to add CSS rules.",

    // Custom Viewers
    "IMAGE_VIEWER_LARGEST_ICON"            : "largest",
    
    /**
     * Unit names
     */

    "UNIT_PIXELS"                          : "pixels",

    // extensions/default/DebugCommands
    "DEBUG_MENU"                                : "Debug",
    "CMD_SHOW_DEV_TOOLS"                        : "Show Developer Tools",
    "CMD_REFRESH_WINDOW"                        : "Reload With Extensions",
    "CMD_RELOAD_WITHOUT_USER_EXTS"              : "Reload Without Extensions",
    "CMD_NEW_BRACKETS_WINDOW"                   : "New {APP_NAME} Window",
    "CMD_SWITCH_LANGUAGE"                       : "Switch Language",
    "CMD_RUN_UNIT_TESTS"                        : "Run Tests",
    "CMD_SHOW_PERF_DATA"                        : "Show Performance Data",
    "CMD_ENABLE_NODE_DEBUGGER"                  : "Enable Node Debugger",
    "CMD_LOG_NODE_STATE"                        : "Log Node State to Console",
    "CMD_RESTART_NODE"                          : "Restart Node",
    
    "LANGUAGE_TITLE"                            : "Switch Language",
    "LANGUAGE_MESSAGE"                          : "Language:",
    "LANGUAGE_SUBMIT"                           : "Reload {APP_NAME}",
    "LANGUAGE_CANCEL"                           : "Cancel",
    "LANGUAGE_SYSTEM_DEFAULT"                   : "System Default",
    
    // extensions/default/InlineTimingFunctionEditor
    "INLINE_TIMING_EDITOR_TIME"                 : "Time",
    "INLINE_TIMING_EDITOR_PROGRESSION"          : "Progression",
    "BEZIER_EDITOR_INFO"                        : "<kbd>↑</kbd><kbd>↓</kbd><kbd>←</kbd><kbd>→</kbd> Move selected point<br><kbd class='text'>Shift</kbd> Move by ten units<br><kbd class='text'>Tab</kbd> Switch points",
    "STEPS_EDITOR_INFO"                         : "<kbd>↑</kbd><kbd>↓</kbd> Increase or decrease steps<br><kbd>←</kbd><kbd>→</kbd> 'Start' or 'End'",
    "INLINE_TIMING_EDITOR_INVALID"              : "The old value <code>{0}</code> is not valid, so the displayed function was changed to <code>{1}</code>. The document will be updated with the first edit.",
    
    // extensions/default/InlineColorEditor
    "COLOR_EDITOR_CURRENT_COLOR_SWATCH_TIP"     : "Current Color",
    "COLOR_EDITOR_ORIGINAL_COLOR_SWATCH_TIP"    : "Original Color",
    "COLOR_EDITOR_RGBA_BUTTON_TIP"              : "RGBa Format",
    "COLOR_EDITOR_HEX_BUTTON_TIP"               : "Hex Format",
    "COLOR_EDITOR_HSLA_BUTTON_TIP"              : "HSLa Format",
    "COLOR_EDITOR_USED_COLOR_TIP_SINGULAR"      : "{0} (Used {1} time)",
    "COLOR_EDITOR_USED_COLOR_TIP_PLURAL"        : "{0} (Used {1} times)",
    
    // extensions/default/JavaScriptCodeHints
    "CMD_JUMPTO_DEFINITION"                     : "Jump to Definition",
    "CMD_SHOW_PARAMETER_HINT"                   : "Show Parameter Hint",
    "NO_ARGUMENTS"                              : "<no parameters>",
    
    // extensions/default/JSLint
    "JSLINT_NAME"                               : "JSLint",
    
    // extensions/default/QuickView
    "CMD_ENABLE_QUICK_VIEW"                     : "Quick View on Hover",
    
    // extensions/default/RecentProjects
    "CMD_TOGGLE_RECENT_PROJECTS"                : "Recent Projects",
    
    // extensions/default/WebPlatformDocs
    "DOCS_MORE_LINK"                            : "Read more"
});<|MERGE_RESOLUTION|>--- conflicted
+++ resolved
@@ -178,13 +178,11 @@
     "FILE_FILTER_INSTRUCTIONS"          : "Exclude files and folders matching any of the following strings / substrings or <a href='{0}' title='{0}'>globs</a>. Enter each string on a new line.",
     "FILE_FILTER_LIST_PREFIX"           : "except",
     "FILE_FILTER_CLIPPED_SUFFIX"        : "and {0} more",
-<<<<<<< HEAD
     
     /*
      * Preference desriptions
      */
     "PREF_DESC_ASYNC_TIMEOUT"    : "Number of milliseconds to wait for asynchronous code inspection provider results.",
-=======
 
     // Quick Edit
     "ERROR_QUICK_EDIT_PROVIDER_NOT_FOUND"   : "No Quick Edit provider found for current cursor position",
@@ -196,7 +194,6 @@
 
     // Quick Docs
     "ERROR_QUICK_DOCS_PROVIDER_NOT_FOUND"   : "No Quick Docs provider found for current cursor position",
->>>>>>> 8c6d3825
 
     /**
      * ProjectManager
