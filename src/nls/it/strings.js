/*
 * Copyright (c) 2012 Adobe Systems Incorporated. All rights reserved.
 *
 * Permission is hereby granted, free of charge, to any person obtaining a
 * copy of this software and associated documentation files (the "Software"),
 * to deal in the Software without restriction, including without limitation
 * the rights to use, copy, modify, merge, publish, distribute, sublicense,
 * and/or sell copies of the Software, and to permit persons to whom the
 * Software is furnished to do so, subject to the following conditions:
 *
 * The above copyright notice and this permission notice shall be included in
 * all copies or substantial portions of the Software.
 *
 * THE SOFTWARE IS PROVIDED "AS IS", WITHOUT WARRANTY OF ANY KIND, EXPRESS OR
 * IMPLIED, INCLUDING BUT NOT LIMITED TO THE WARRANTIES OF MERCHANTABILITY,
 * FITNESS FOR A PARTICULAR PURPOSE AND NONINFRINGEMENT. IN NO EVENT SHALL THE
 * AUTHORS OR COPYRIGHT HOLDERS BE LIABLE FOR ANY CLAIM, DAMAGES OR OTHER
 * LIABILITY, WHETHER IN AN ACTION OF CONTRACT, TORT OR OTHERWISE, ARISING
 * FROM, OUT OF OR IN CONNECTION WITH THE SOFTWARE OR THE USE OR OTHER
 * DEALINGS IN THE SOFTWARE.
 *
 */

/*jslint vars: true, plusplus: true, devel: true, nomen: true, indent: 4, maxerr: 50 */
/*global define */

define({
    /**
    * Errors
    */

    // General file io error strings
    "GENERIC_ERROR"                     : "(errore {0})",
    "NOT_FOUND_ERR"                     : "Impossibile trovare il file.",
    "NOT_READABLE_ERR"                  : "Il file non può essere letto.",
    "NO_MODIFICATION_ALLOWED_ERR"       : "La cartella selezionata non può essere modificata.",
    "NO_MODIFICATION_ALLOWED_ERR_FILE"  : "Non hai i permessi necessari per effettuare la modifica.",
    "CONTENTS_MODIFIED_ERR"             : "Il file è stato modificato fuori {APP_NAME}.",
    "FILE_EXISTS_ERR"                   : "Il file è già presente.",
    "FILE"                              : "file",
    "DIRECTORY"                         : "cartella",

    // Project error strings
    "ERROR_LOADING_PROJECT"             : "Errore durante il caricamento del progetto",
    "OPEN_DIALOG_ERROR"                 : "Errore durante il caricamento della finestra di dialogo per l’apertura del file. (errore {0})",
    "REQUEST_NATIVE_FILE_SYSTEM_ERROR"  : "Errore durante il tentativo di caricare la cartella <span class='dialog-filename'>{0}</span>. (errore {1})",
    "READ_DIRECTORY_ENTRIES_ERROR"      : "Errore durante la lettura del contenuto della cartella <span class='dialog-filename'>{0}</span>. (errore {1})",
    
    // File open/save error string
    "ERROR_OPENING_FILE_TITLE"          : "Errore durante l’apertura del file",
    "ERROR_OPENING_FILE"                : "Errore durante il tentativo di apertura del file <span class='dialog-filename'>{0}</span>. {1}",
    "ERROR_OPENING_FILES"               : "Errore durante il tentativo di apertura dei seguenti file:",
    "ERROR_RELOADING_FILE_TITLE"        : "Errore durante il caricamento delle modifiche dal disco",
    "ERROR_RELOADING_FILE"              : "Errore durante il tentativo di ricaricare il file <span class='dialog-filename'>{0}</span>. {1}",
    "ERROR_SAVING_FILE_TITLE"           : "Errore durante il salvataggio del file",
    "ERROR_SAVING_FILE"                 : "Errore durante il tentativo di salvare il file <span class='dialog-filename'>{0}</span>. {1}",
    "ERROR_RENAMING_FILE_TITLE"         : "Errore durante il tentativo di rinominare il file",
    "ERROR_RENAMING_FILE"               : "Errore durante il tentativo di rinominare il file <span class='dialog-filename'>{0}</span>. {1}",
    "ERROR_DELETING_FILE_TITLE"         : "Errore durante il tentativo di eliminazione del file",
    "ERROR_DELETING_FILE"               : "Errore durante il tentativo di eliminazione del file <span class='dialog-filename'>{0}</span>. {1}",
    "INVALID_FILENAME_TITLE"            : "Il nome del file non è valido",
    "INVALID_FILENAME_MESSAGE"          : "Il nome del file non può contenere i seguenti caratteri: {0}",
    "FILE_ALREADY_EXISTS"               : "Il file <span class='dialog-filename'>{0}</span> esiste già.",
    "ERROR_CREATING_FILE_TITLE"         : "Errore durante la creazione del file",
    "ERROR_CREATING_FILE"               : "Errore durante il tentativo di creare il file <span class='dialog-filename'>{0}</span>. {1}",

    // Application error strings
    "ERROR_IN_BROWSER_TITLE"            : "Oops! {APP_NAME} non può essere ancora eseguita nel browser.",
    "ERROR_IN_BROWSER"                  : "{APP_NAME} è scritta in HTML, ma al momento viene eseguita come applicazione desktop per avere la possibilità di modificare file locali. Puoi usare la shell dell’applicazione Puoi usare la shell sul <b>github.com/adobe/brackets-shell</b> repository per eseguire {APP_NAME}.",
    
    // ProjectManager max files error string
    "ERROR_MAX_FILES_TITLE"             : "Errore durante l’indicizzazione dei file",
    "ERROR_MAX_FILES"                   : "È stato raggiunto il massimo numero di file indicizzati. Le azioni che controllano file presenti nell’indice posso funzionare in modo non corretto.",
    
    // Live Development error strings
    "ERROR_LAUNCHING_BROWSER_TITLE"     : "Errore durante l’avvio del browser",
    "ERROR_CANT_FIND_CHROME"            : "Non è stato possibile trovare il browser Google Chrome. Assicurarsi che sia correttamente installato.",
    "ERROR_LAUNCHING_BROWSER"           : "Errore durante l’avvio del browser. (errore {0})",

    "LIVE_DEVELOPMENT_ERROR_TITLE"      : "Errore durante l’Anteprima Live",
    "LIVE_DEVELOPMENT_RELAUNCH_TITLE"   : "Connessione al Browser in corso",
    "LIVE_DEVELOPMENT_ERROR_MESSAGE"    : "Per effettuare una connessione con Anteprima Live, Chrome deve essere rilanciato con il debugging remoto abilitato.<br /><br />Vuoi rilanciare Chrome e abilitare il debugging remoto?",
    "LIVE_DEV_LOADING_ERROR_MESSAGE"    : "Impossibile caricare Sviluppo Live",
    "LIVE_DEV_NEED_HTML_MESSAGE"        : "Apri un file HTML per lanciare l’Anteprima Live.",
    "LIVE_DEV_NEED_BASEURL_MESSAGE"     : "Per avviare la live preview con un file lato server, hai bisogno di specificare un URL di base per questo progetto.",
    "LIVE_DEV_SERVER_NOT_READY_MESSAGE" : "Errore durante l’avvio del server HTTP server per i file di sviluppo in tempo reale. Riprova ancora.",
    "LIVE_DEVELOPMENT_INFO_TITLE"       : "Benvenuto nell’Anteprima Live!",
    "LIVE_DEVELOPMENT_INFO_MESSAGE"     : "Anteprima Live connette {APP_NAME} al tuo browser. Lancia una anteprima del tuo file HTML nel browser e dopo ogni tua modifica l’anteprima verrà aggiornata istantaneamente per riflettere le modifiche del tuo codice.<br /><br />In questa versione preliminare di {APP_NAME}, Anteprima Live funziona solo per le modifiche su <strong>file CSS</strong> e solo con <strong>Google Chrome</strong>. Verrà implementata presto anche per HTML e JavaScript!<br /><br />(Vedrai questo messaggio una sola volta.)",
    "LIVE_DEVELOPMENT_TROUBLESHOOTING"  : "Per magiorni informazioni leggi <a href='{0}' title='{0}'>Risoluzione dei problemi di connessione a Anteprima Live</a>.",

    "LIVE_DEV_STATUS_TIP_NOT_CONNECTED" : "Anteprima Live",
    "LIVE_DEV_STATUS_TIP_PROGRESS1"     : "Anteprima Live: Connessione\u2026",
    "LIVE_DEV_STATUS_TIP_PROGRESS2"     : "Anteprima Live: Inizializzazione\u2026",
    "LIVE_DEV_STATUS_TIP_CONNECTED"     : "Disconnetti Anteprima Live",
    "LIVE_DEV_STATUS_TIP_OUT_OF_SYNC"   : "Anteprima Live: clicca per disconnettere (Salva il file per aggiornare)",
    "LIVE_DEV_STATUS_TIP_SYNC_ERROR"    : "Anteprima Live (non aggiorna a causa di un errore di sintassi)",

    "LIVE_DEV_DETACHED_REPLACED_WITH_DEVTOOLS" : "L’Anteprima Live è stata cancellata perché uno strumento di sviluppo è stato aperto nel browser",
    "LIVE_DEV_DETACHED_TARGET_CLOSED"   : "L’Anteprima Live è stata cancellata perché è stato chiuso il browser",
    "LIVE_DEV_NAVIGATED_AWAY"           : "L’Anteprima Live è stata cancellata perché il browser ha caricato una pagina che non fa parte del progetto corrente",
    "LIVE_DEV_CLOSED_UNKNOWN_REASON"    : "L’Anteprima Live è stata cancellata a causa di un errore sconosciuto ({0})",
    
    "SAVE_CLOSE_TITLE"                  : "Salva le modifiche",
    "SAVE_CLOSE_MESSAGE"                : "Vuoi cambiare le modifiche apportate al file <span class='dialog-filename'>{0}</span>?",
    "SAVE_CLOSE_MULTI_MESSAGE"          : "Vuoi cambiare le modifiche apportate ai seguenti file?",
    "EXT_MODIFIED_TITLE"                : "Modifiche esterne",
<<<<<<< HEAD
    "CONFIRM_FOLDER_DELETE_TITLE"       : "Conferma eliminazione",
=======
    "CONFIRM_FOLDER_DELETE_TITLE"       : "Conferma Eliminazione",
>>>>>>> 23f45312
    "CONFIRM_FOLDER_DELETE"             : "Sei sicuro di eliminare la cartella <span class='dialog-filename'>{0}</span>?",
    "FILE_DELETED_TITLE"                : "File Eliminato",
    "EXT_MODIFIED_WARNING"              : "<span class='dialog-filename'>{0}</span> è stato modificato sul disco.<br /><br />Vuoi salvare il file e sovrascrivere le modifiche?",
    "EXT_MODIFIED_MESSAGE"              : "<span class='dialog-filename'>{0}</span> è stato modificato sul disco ma ha delle modifiche non ancora salvate in {APP_NAME}.<br /><br />Quale versione vuoi tenere?",
    "EXT_DELETED_MESSAGE"               : "<span class='dialog-filename'>{0}</span> è stato eliminato sul disco ma ha delle modifiche non ancora salvate in {APP_NAME}.<br /><br />Vuoi mantenere le tue modifiche?",

    // Generic dialog/button labels
    "OK"                                : "OK",
    "CANCEL"                            : "Annulla",
    "DONT_SAVE"                         : "Non salvare",
    "SAVE"                              : "Salva",
    "SAVE_AS"                           : "Salva come\u2026",
    "SAVE_AND_OVERWRITE"                : "Sovrascrivi",
    "DELETE"                            : "Cancella",
    "BUTTON_YES"                        : "Si",
    "BUTTON_NO"                         : "No",
        
    // Find, Replace, Find in Files
    "FIND_RESULT_COUNT"                 : "{0} risultati",
    "FIND_RESULT_COUNT_SINGLE"          : "1 risultato",
    "FIND_NO_RESULTS"                   : "Nessun risultato",
    "REPLACE_PLACEHOLDER"               : "Sostituisci con\u2026",
    "BUTTON_REPLACE_ALL"                : "Tutti\u2026",
    "BUTTON_REPLACE"                    : "Sostituisci",
    "BUTTON_NEXT"                       : "\u25B6",
    "BUTTON_PREV"                       : "\u25C0",
    "BUTTON_NEXT_HINT"                  : "Corrispondenza successiva",
    "BUTTON_PREV_HINT"                  : "Corrispondenza precedente",
    "BUTTON_CASESENSITIVE_HINT"         : "Rispetta maiuscole/minuscole",
    "BUTTON_REGEXP_HINT"                : "Espressione regolare",

    "OPEN_FILE"                         : "Apri File",
    "SAVE_FILE_AS"                      : "Salva File",
    "CHOOSE_FOLDER"                     : "Scegli una cartella",

    "RELEASE_NOTES"                     : "Note di rilascio",
    "NO_UPDATE_TITLE"                   : "Sei aggiornato!",
    "NO_UPDATE_MESSAGE"                 : "Stai utilizzando l’ultima versione di {APP_NAME}.",

    // Replace All (in single file)
    "FIND_REPLACE_TITLE_PART1"          : "Sostituisci \"",
    "FIND_REPLACE_TITLE_PART2"          : "\" con \"",
    "FIND_REPLACE_TITLE_PART3"          : "\" &mdash; {2} {0} {1}",

    // Find in Files
    "FIND_IN_FILES_TITLE_PART1"         : "\"",
    "FIND_IN_FILES_TITLE_PART2"         : "\" trovato",
    "FIND_IN_FILES_TITLE_PART3"         : "&mdash; {0} {1} {2} in {3} {4}",
    "FIND_IN_FILES_SCOPED"              : "in <span class='dialog-filename'>{0}</span>",
    "FIND_IN_FILES_NO_SCOPE"            : "nel progetto",
    "FIND_IN_FILES_FILE"                : "file",
    "FIND_IN_FILES_FILES"               : "file",
    "FIND_IN_FILES_MATCH"               : "corrispondenza",
    "FIND_IN_FILES_MATCHES"             : "corrispondenze",
    "FIND_IN_FILES_MORE_THAN"           : "Più ",
    "FIND_IN_FILES_PAGING"              : "{0}&mdash;{1}",
    "FIND_IN_FILES_FILE_PATH"           : "<span class='dialog-filename'>{0}</span> {2} <span class='dialog-path'>{1}</span>", // We shoudl use normal dashes on Windows instead of em dash eventually
    "ERROR_FETCHING_UPDATE_INFO_TITLE"  : "Si è verificato un errore nel recuperare le informazioni aggiornate",
    "ERROR_FETCHING_UPDATE_INFO_MSG"    : "Si è verificato un errore nel recuperare le informazioni aggiornate dal server. Assicurati di essere connesso a internet e riprova.",

    /**
     * ProjectManager
     */
    "PROJECT_LOADING"   : "Caricamento\u2026",
    "UNTITLED"          : "Senza titolo",
    "WORKING_FILES"     : "File attivi",

    /**
     * Keyboard modifier names
     */
    "KEYBOARD_CTRL"   : "Ctrl",
    "KEYBOARD_SHIFT"  : "Maiuscolo",
    "KEYBOARD_SPACE"  : "Spazio",
    
    /**
     * StatusBar strings
     */
    "STATUSBAR_CURSOR_POSITION"             : "Linea {0}, Colonna {1}",
    "STATUSBAR_SELECTION_CH_SINGULAR"       : " \u2014 Selezionata {0} colonna",
    "STATUSBAR_SELECTION_CH_PLURAL"         : " \u2014 Selezionate {0} colonne",
    "STATUSBAR_SELECTION_LINE_SINGULAR"     : " \u2014 Selezionata {0} linea",
    "STATUSBAR_SELECTION_LINE_PLURAL"       : " \u2014 Selezionate {0} linee",
    "STATUSBAR_INDENT_TOOLTIP_SPACES"       : "Clicca per passare alla indentazione a spazi",
    "STATUSBAR_INDENT_TOOLTIP_TABS"         : "Clicca per passare alla indentazione a tabulazione",
    "STATUSBAR_INDENT_SIZE_TOOLTIP_SPACES"  : "Clicca per cambiare il numero di spazi usati per l’indentazione",
    "STATUSBAR_INDENT_SIZE_TOOLTIP_TABS"    : "Clicca per cambiare la ampiezza della tabulazione",
    "STATUSBAR_SPACES"                      : "Spazi",
    "STATUSBAR_TAB_SIZE"                    : "Ampiezza tabulazione",
    "STATUSBAR_LINE_COUNT_SINGULAR"         : "\u2014 {0} Linea",
    "STATUSBAR_LINE_COUNT_PLURAL"           : "\u2014 {0} Linee",
    "STATUSBAR_USER_EXTENSIONS_DISABLED"    : "Estensioni disabilitate",

    // CodeInspection: errors/warnings
    "ERRORS_PANEL_TITLE_MULTIPLE"           : "{0} Problemi",
    "SINGLE_ERROR"                          : "1 {0} Problema",
    "MULTIPLE_ERRORS"                       : "{1} {0} Problemi",
    "NO_ERRORS"                             : "Nessun {0} problema trovato - ottimo lavoro!",
    "NO_ERRORS_MULTIPLE_PROVIDER"           : "Nessun problema trovato - ottimo lavoro!",
    "LINT_DISABLED"                         : "Linting disabilitato",
    "NO_LINT_AVAILABLE"                     : "Linter disponibile {0}",
<<<<<<< HEAD
    "NOTHING_TO_LINT"                       : "Nulla da controllare",
=======
    "NOTHING_TO_LINT"                       : "Nessun lint",
>>>>>>> 23f45312
    
    
    /**
     * Command Name Constants
     */

    // File menu commands
    "FILE_MENU"                           : "File",
    "CMD_FILE_NEW_UNTITLED"               : "Nuovo",
    "CMD_FILE_NEW"                        : "Nuovo File",
    "CMD_FILE_NEW_FOLDER"                 : "Nuova cartella",
    "CMD_FILE_OPEN"                       : "Apri\u2026",
    "CMD_ADD_TO_WORKING_SET"              : "Aggiungi uno spazio di lavoro",
    "CMD_OPEN_DROPPED_FILES"              : "Apri un file abbandonato",
    "CMD_OPEN_FOLDER"                     : "Apri cartella\u2026",
    "CMD_FILE_CLOSE"                      : "Chiudi",
    "CMD_FILE_CLOSE_ALL"                  : "Chiudi tutto",
    "CMD_FILE_CLOSE_LIST"                 : "Chiudi lista",
    "CMD_FILE_CLOSE_OTHERS"               : "Chiudi tutto il resto",
    "CMD_FILE_CLOSE_ABOVE"                : "Chiudi tutto al di sopra",
    "CMD_FILE_CLOSE_BELOW"                : "Chiudi tutto al di sotto",
    "CMD_FILE_SAVE"                       : "Salva",
    "CMD_FILE_SAVE_ALL"                   : "Salva tutto",
    "CMD_FILE_SAVE_AS"                    : "Salva come\u2026",
    "CMD_LIVE_FILE_PREVIEW"               : "Anteprima Live",
    "CMD_PROJECT_SETTINGS"                : "Impostazioni del progetto\u2026",
    "CMD_FILE_RENAME"                     : "Rinomina",
    "CMD_FILE_DELETE"                     : "Elimina",
    "CMD_INSTALL_EXTENSION"               : "Installa Estensioni\u2026",
    "CMD_EXTENSION_MANAGER"               : "Manager delle Estensioni\u2026",
    "CMD_FILE_REFRESH"                    : "Ricarica il percorso file",
    "CMD_QUIT"                            : "Abbandona",
    // Used in native File menu on Windows
    "CMD_EXIT"                            : "Esci",

    // Edit menu commands
    "EDIT_MENU"                         : "Modifica",
    "CMD_UNDO"                          : "Annulla",
    "CMD_REDO"                          : "Ripristina",
    "CMD_CUT"                           : "Taglia",
    "CMD_COPY"                          : "Copia",
    "CMD_PASTE"                         : "Incolla",
    "CMD_SELECT_ALL"                    : "Seleziona tutto",
    "CMD_SELECT_LINE"                   : "Seleziona riga",
    "CMD_FIND"                          : "Cerca",
    "CMD_FIND_FIELD_PLACEHOLDER"        : "Trova\u2026",
    "CMD_FIND_IN_FILES"                 : "Cerca nei file",
    "CMD_FIND_IN_SUBTREE"               : "Cerca in\u2026",
    "CMD_FIND_NEXT"                     : "Cerca il successivo",
    "CMD_FIND_PREVIOUS"                 : "Cerca il precedente",
    "CMD_REPLACE"                       : "Sostituisci",
    "CMD_INDENT"                        : "Aumenta indentazione",
    "CMD_UNINDENT"                      : "Riduci indentazione",
    "CMD_DUPLICATE"                     : "Duplica",
    "CMD_DELETE_LINES"                  : "Elimina linea",
    "CMD_COMMENT"                       : "Commenta/De-commenta linee",
    "CMD_BLOCK_COMMENT"                 : "Commenta/De-commenta blocco",
    "CMD_LINE_UP"                       : "Sposta la riga in alto",
    "CMD_LINE_DOWN"                     : "Sposta la riga in basso",
    "CMD_OPEN_LINE_ABOVE"               : "Apri linea sopra",
    "CMD_OPEN_LINE_BELOW"               : "Apri linea sotto",
    "CMD_TOGGLE_CLOSE_BRACKETS"         : "Chiudi Brackets automaticamente",
    "CMD_SHOW_CODE_HINTS"               : "Mostra suggerimenti",
    
    // View menu commands
    "VIEW_MENU"                         : "Vista",
    "CMD_HIDE_SIDEBAR"                  : "Nascondi barra laterale",
    "CMD_SHOW_SIDEBAR"                  : "Mostra barra laterale",
    "CMD_INCREASE_FONT_SIZE"            : "Aumenta la dimensione del testo",
    "CMD_DECREASE_FONT_SIZE"            : "Diminuisci la dimensione del testo",
    "CMD_RESTORE_FONT_SIZE"             : "Ripristina la dimensione del testo",
    "CMD_SCROLL_LINE_UP"                : "Scorri verso l’alto",
    "CMD_SCROLL_LINE_DOWN"              : "Scorri verso il basso",
    "CMD_TOGGLE_LINE_NUMBERS"           : "Numeri linea",
    "CMD_TOGGLE_ACTIVE_LINE"            : "Evidenzia linea attiva",
    "CMD_TOGGLE_WORD_WRAP"              : "Word Wrap",
    "CMD_LIVE_HIGHLIGHT"                : "Ispezione Anteprima Live",
    "CMD_VIEW_TOGGLE_INSPECTION"        : "Lint Files on Save",
    "CMD_SORT_WORKINGSET_BY_ADDED"      : "Ordina per data di aggiunta",
    "CMD_SORT_WORKINGSET_BY_NAME"       : "Ordina per nome",
    "CMD_SORT_WORKINGSET_BY_TYPE"       : "Ordina per tipo",
    "CMD_SORT_WORKINGSET_AUTO"          : "Ordinamento automatico",

    // Navigate menu Commands
    "NAVIGATE_MENU"                     : "Naviga",
    "CMD_QUICK_OPEN"                    : "Apri velocemente",
    "CMD_GOTO_LINE"                     : "Vai alla linea",
    "CMD_GOTO_DEFINITION"               : "Vai alla definizione",
    "CMD_GOTO_FIRST_PROBLEM"            : "Vai al primo errore/avviso",
    "CMD_TOGGLE_QUICK_EDIT"             : "Modifica veloce",
    "CMD_TOGGLE_QUICK_DOCS"             : "Documentazione veloce",
    "CMD_QUICK_EDIT_PREV_MATCH"         : "Corrispondenza precedente",
    "CMD_QUICK_EDIT_NEXT_MATCH"         : "Corrispondenza successiva",
    "CMD_CSS_QUICK_EDIT_NEW_RULE"       : "Nuova regola",
    "CMD_NEXT_DOC"                      : "Documento successivo",
    "CMD_PREV_DOC"                      : "Documento precedente",
    "CMD_SHOW_IN_TREE"                  : "Mostra nell’albero dei file",
    "CMD_SHOW_IN_OS"                    : "Mostra in OS",
    
    // Help menu commands
    "HELP_MENU"                         : "Aiuto",
    "CMD_CHECK_FOR_UPDATE"              : "Controlla aggiornamenti",
    "CMD_HOW_TO_USE_BRACKETS"           : "Come usare {APP_NAME}",
    "CMD_FORUM"                         : "Forum di {APP_NAME}",
    "CMD_RELEASE_NOTES"                 : "Note di versione",
    "CMD_REPORT_AN_ISSUE"               : "Segnala un problema",
    "CMD_SHOW_EXTENSIONS_FOLDER"        : "Mostra cartella estensioni",
    "CMD_TWITTER"                       : "{TWITTER_NAME} su Twitter",
    "CMD_ABOUT"                         : "Informazioni su {APP_TITLE}",
    "CMD_OPEN_PREFERENCES"              : "Apri il file delle preferenze",

    // Strings for main-view.html
    "EXPERIMENTAL_BUILD"                : "Build sperimentale",
    "DEVELOPMENT_BUILD"                 : "Build di sviluppo",
    "RELOAD_FROM_DISK"                  : "Ricarica dal disco",
    "KEEP_CHANGES_IN_EDITOR"            : "Conserva le modifiche nell’editor",
    "CLOSE_DONT_SAVE"                   : "Chiudi (non salvare)",
    "RELAUNCH_CHROME"                   : "Riavvia Chrome",
    "ABOUT"                             : "About",
    "CLOSE"                             : "Chiudi",
    "ABOUT_TEXT_LINE1"                  : "sprint {VERSION_MINOR} {BUILD_TYPE} {VERSION}",
    "ABOUT_TEXT_LINE3"                  : "Avvisi, termini e condizioni circa i software di terze parti raggiungibili all’indirizzo <a href='{ADOBE_THIRD_PARTY}'>{ADOBE_THIRD_PARTY}</a> incorporati come riferimento.",
    "ABOUT_TEXT_LINE4"                  : "Documentazione e codice sorgente sono disponibili all’indirizzo <a href='https://github.com/adobe/brackets/'>https://github.com/adobe/brackets/</a>",
    "ABOUT_TEXT_LINE5"                  : "Fatto con \u2764 e JavaScript da:",
    "ABOUT_TEXT_LINE6"                  : "Molta gente (abbiamo qualche difficoltà a caricare questi dati ora).",
    "ABOUT_TEXT_WEB_PLATFORM_DOCS"      : "I loghi di 'Web Platform Docs'e 'Web Platform' sono sotto licenza Creative Common Attribution, <a href='{WEB_PLATFORM_DOCS_LICENSE}'>CC-BY 3.0 Unported</a>.",
    "UPDATE_NOTIFICATION_TOOLTIP"       : "È disponibile una nuova versione di {APP_NAME}! Clicca qui per i dettagli.",
    "UPDATE_AVAILABLE_TITLE"            : "Aggiornamento disponibile",
    "UPDATE_MESSAGE"                    : "Hey, è disponibile una nuova versione di {APP_NAME}. Nuove caratteristiche:",
    "GET_IT_NOW"                        : "Installalo ora!",
    "PROJECT_SETTINGS_TITLE"            : "Impostazioni del progetto per: {0}",
    "PROJECT_SETTING_BASE_URL"          : "URL di base per Anteprima Live",
    "PROJECT_SETTING_BASE_URL_HINT"     : "(lasciare vuoto per utilizzare l’URL del file)",
    "BASEURL_ERROR_INVALID_PROTOCOL"    : "Il protocollo {0} non è supportato da Anteprima Lice&mdash;utilizzare http: o https: .",
    "BASEURL_ERROR_SEARCH_DISALLOWED"   : "L’URL di base non può contenere parametri di ricerca come \"{0}\".",
    "BASEURL_ERROR_HASH_DISALLOWED"     : "L’URL di base non può contenere hash come \"{0}\".",
    "BASEURL_ERROR_INVALID_CHAR"        : "I caratteri speciali come '{0}' devono essere %-encodate.",
    "BASEURL_ERROR_UNKNOWN_ERROR"       : "Trovato un carattere sconosciuto durante il parsing della URL di base",
    
    // CSS Quick Edit
    "BUTTON_NEW_RULE"                      : "Nuova regola",
    
    // Extension Management strings
    "INSTALL"                              : "Installa",
    "UPDATE"                               : "Aggiorna",
    "REMOVE"                               : "Rimuovi",
    "OVERWRITE"                            : "Sovrascrivi",
    "CANT_REMOVE_DEV"                      : "Le estensioni nella cartella \"dev\" devono essere eliminate manualmente.",
    "CANT_UPDATE"                          : "L’aggiornamento non è compatibile con questa versione di {APP_NAME}.",
    "CANT_UPDATE_DEV"                      : "Le estensioni nella cartella \"dev\" non possono essere aggiornate automaticamente.",
    "INSTALL_EXTENSION_TITLE"              : "Installa Estensione",
    "UPDATE_EXTENSION_TITLE"               : "Aggiorna Estensione",
    "INSTALL_EXTENSION_LABEL"              : "Indirizzo URL dell’estensione",
    "INSTALL_EXTENSION_HINT"               : "Indirizzo URL dell’archivio contenente l’estensione o del repo GitHub",
    "INSTALLING_FROM"                      : "Installazione dell’estensione da {0}\u2026",
    "INSTALL_SUCCEEDED"                    : "Installazione andata a buon fine!",
    "INSTALL_FAILED"                       : "Installazione fallita.",
    "CANCELING_INSTALL"                    : "Cancellazione\u2026",
    "CANCELING_HUNG"                       : "L’arresto dell’installazione sta prendendo molto tempo. Potrebbe essersi verificato un errore interno.",
    "INSTALL_CANCELED"                     : "Installazione cancellata.",
    // These must match the error codes in ExtensionsDomain.Errors.* :
    "INVALID_ZIP_FILE"                     : "Il contenuto scaricato non è un file zip valido.",
    "INVALID_PACKAGE_JSON"                 : "Il file package.json non è valido (errore: {0}).",
    "MISSING_PACKAGE_NAME"                 : "Il file package.json non specifica un nome per il pacchetto.",
    "BAD_PACKAGE_NAME"                     : "{0} è un nome non valido per il pacchetto.",
    "MISSING_PACKAGE_VERSION"              : "Il file package.json non specifica una versione.",
    "INVALID_VERSION_NUMBER"               : "Il numero di versione ({0}) del pacchetto non è valida.",
    "INVALID_BRACKETS_VERSION"             : "La compatibilità di {APP_NAME} string ({0}) è invalida.",
    "DISALLOWED_WORDS"                     : "Le parole ({1}) non sono ammesse nel campo {0}.",
    "API_NOT_COMPATIBLE"                   : "L’estensione non è compatibile con questa versione di {APP_NAME}. Verrà installata nella cartella delle estensioni disabilitate.",
    "MISSING_MAIN"                         : "Il pacchetto non contiene il file main.js.",
    "EXTENSION_ALREADY_INSTALLED"          : "L’installazione di questo pacchetto sovrascriverà una versione installata in precedenza. Sovrascrivere la vecchia versione?",
    "EXTENSION_SAME_VERSION"               : "Questo pacchetto è la stessa versione di quello già installato. Sovrascrivere l’installazione esistente?",
    "EXTENSION_OLDER_VERSION"              : "Questo pacchetto è alla versione {0}, che è più vecchia di quella installata ({1}). Sovrascrivere l’installazione esistente?",
    "DOWNLOAD_ID_IN_USE"                   : "Errore interno: ID di download già in uso.",
    "NO_SERVER_RESPONSE"                   : "Impossibile connettersi al server.",
    "BAD_HTTP_STATUS"                      : "File non trovato sul server (HTTP {0}).",
    "CANNOT_WRITE_TEMP"                    : "Impossibile salvare il file scaricato nei file temporanei.",
    "ERROR_LOADING"                        : "Questa estensione ha incontrato un errore durante l’avvio.",
    "MALFORMED_URL"                        : "L’indirizzo URL è invalido. Controlla di averlo inserito correttamente.",
    "UNSUPPORTED_PROTOCOL"                 : "L’indirizzo URL dev’essere di tipo http o https.",
    "UNKNOWN_ERROR"                        : "Errore interno sconosciuto.",
    // For NOT_FOUND_ERR, see generic strings above
    "EXTENSION_MANAGER_TITLE"              : "Manager delle Estensioni",
    "EXTENSION_MANAGER_ERROR_LOAD"         : "Impossibile accedere al registro delle estensioni. Riprova più tardi.",
    "INSTALL_FROM_URL"                     : "Installo dall’indirizzo URL\u2026",
    "EXTENSION_AUTHOR"                     : "Autore",
    "EXTENSION_DATE"                       : "Data",
    "EXTENSION_INCOMPATIBLE_NEWER"         : "Questa estensione richiede una versione di {APP_NAME} più recente.",
    "EXTENSION_INCOMPATIBLE_OLDER"         : "Questa estensione al momento può funzionare solo con versioni di {APP_NAME} più vecchie.",
    "EXTENSION_LATEST_INCOMPATIBLE_NEWER"  : "La versione {0} di questa estensione richiede una versione di {APP_NAME} più recente.",
    "EXTENSION_LATEST_INCOMPATIBLE_OLDER"  : "La versione {0} di questa estensione richiede una versione di {APP_NAME} più vecchia. Ma puoi comunque installare una versione più recente {1}.",
    "EXTENSION_NO_DESCRIPTION"             : "Nessuna descrizione",
    "EXTENSION_MORE_INFO"                  : "Più info...",
    "EXTENSION_ERROR"                      : "Errore di estensione",
    "EXTENSION_KEYWORDS"                   : "Parole chiave",
    "EXTENSION_INSTALLED"                  : "Installata",
    "EXTENSION_UPDATE_INSTALLED"           : "Questo aggiornamento dell’estensione è stato scaricato e sarà installato dopo il riavvio di {APP_NAME}.",
    "EXTENSION_SEARCH_PLACEHOLDER"         : "Cerca",
    "EXTENSION_MORE_INFO_LINK"             : "Altro",
    "BROWSE_EXTENSIONS"                    : "Naviga le Estensioni",
    "EXTENSION_MANAGER_REMOVE"             : "Rimuovi Estensione",
    "EXTENSION_MANAGER_REMOVE_ERROR"       : "Impossibile rimuovere una o più estensioni: {0}. {APP_NAME} si riavvierà comunque.",
    "EXTENSION_MANAGER_UPDATE"             : "Aggiorna Estensioni",
    "EXTENSION_MANAGER_UPDATE_ERROR"       : "Impossibile aggiornare una o più estensioni: {0}. {APP_NAME} si riavvierà comunque.",
    "MARKED_FOR_REMOVAL"                   : "Marcato per la rimozione",
    "UNDO_REMOVE"                          : "Annulla",
    "MARKED_FOR_UPDATE"                    : "Marcato per l’aggiornamento",
    "UNDO_UPDATE"                          : "Annulla",
    "CHANGE_AND_RELOAD_TITLE"              : "Cambia Estensioni",
    "CHANGE_AND_RELOAD_MESSAGE"            : "Per aggiornare o rimuovere le estensioni marcate, {APP_NAME} dovrà riavviarsi. Ti verrà chiesto di salvare le modifiche apportate.",
    "REMOVE_AND_RELOAD"                    : "Rimuovi le estensioni e riavvia",
    "CHANGE_AND_RELOAD"                    : "Modifica le estensioni e riavvia",
    "UPDATE_AND_RELOAD"                    : "Aggiorna Rimuovi le estensioni e riavvia",
    "PROCESSING_EXTENSIONS"                : "Processo le modifiche alle estensioni\u2026",
    "EXTENSION_NOT_INSTALLED"              : "Impossibile rimuovere l’estensione {0}. Non era installata.",
    "NO_EXTENSIONS"                        : "Nessuna estensione ancora installata.<br />Clicca nel tab delle Disponibili per iniziare.",
    "NO_EXTENSION_MATCHES"                 : "Nessuna estensione soddisfa la tua ricerca.",
    "REGISTRY_SANITY_CHECK_WARNING"        : "Fai attenzione quando installi le estensioni da sorgenti sconosciute.",
    "EXTENSIONS_INSTALLED_TITLE"           : "Installata",
    "EXTENSIONS_AVAILABLE_TITLE"           : "Disponibili",
    "EXTENSIONS_UPDATES_TITLE"             : "Aggiornamenti",
    
    "INLINE_EDITOR_NO_MATCHES"             : "Nessuna corrispondenza disponibile.",
    "CSS_QUICK_EDIT_NO_MATCHES"            : "Non ci sono regole CSS esistenti che corrispondano alla tua selezione.<br />Clicca \"Nuova Regola\" per crearne una.",
    "CSS_QUICK_EDIT_NO_STYLESHEETS"        : "Non ci sono fogli di stile nel tuo progetto.<br />Creane uno per aggiungere regole CSS.",
    
    /**
     * Unit names
     */

    "UNIT_PIXELS"                          : "pixel",

    // extensions/default/DebugCommands
    "DEBUG_MENU"                                : "Debug",
    "CMD_SHOW_DEV_TOOLS"                        : "Mostra strumenti per gli sviluppatori",
    "CMD_REFRESH_WINDOW"                        : "Riavvia con le Estensioni",
    "CMD_RELOAD_WITHOUT_USER_EXTS"              : "Riavvia senza Estensioni",
    "CMD_NEW_BRACKETS_WINDOW"                   : "Nuova finestra di {APP_NAME}",
    "CMD_SWITCH_LANGUAGE"                       : "Passa alla lingua",
    "CMD_RUN_UNIT_TESTS"                        : "Esegui i test",
    "CMD_SHOW_PERF_DATA"                        : "Mostra dati sulla performance",
    "CMD_ENABLE_NODE_DEBUGGER"                  : "Abilita Node Debugger",
    "CMD_LOG_NODE_STATE"                        : "Registra i Log Node State nella Console",
    "CMD_RESTART_NODE"                          : "Riavvia Node",
    
    "LANGUAGE_TITLE"                            : "Passa alla lingua",
    "LANGUAGE_MESSAGE"                          : "Lingua:",
    "LANGUAGE_SUBMIT"                           : "Riavvia {APP_NAME}",
    "LANGUAGE_CANCEL"                           : "Annulla",
    "LANGUAGE_SYSTEM_DEFAULT"                   : "Default di sistema",
    
    // extensions/default/InlineTimingFunctionEditor
    "INLINE_TIMING_EDITOR_TIME"                 : "Tempo",
    "INLINE_TIMING_EDITOR_PROGRESSION"          : "Progresso",
    "BEZIER_EDITOR_INFO"                        : "<kbd>↑</kbd><kbd>↓</kbd><kbd>←</kbd><kbd>→</kbd> Sposta punto selezionato<br><kbd class='text'>Maiuscola</kbd> Muovi di dieci unità",
    "STEPS_EDITOR_INFO"                         : "<kbd>↑</kbd><kbd>↓</kbd> Aumenta o diminuisci<br><kbd>←</kbd><kbd>→</kbd> 'Inizio' o 'Fine'",
    
    // extensions/default/InlineColorEditor
    "COLOR_EDITOR_CURRENT_COLOR_SWATCH_TIP"     : "Colore corrente",
    "COLOR_EDITOR_ORIGINAL_COLOR_SWATCH_TIP"    : "Colore originale",
    "COLOR_EDITOR_RGBA_BUTTON_TIP"              : "Formato RGBa",
    "COLOR_EDITOR_HEX_BUTTON_TIP"               : "Formato Hex",
    "COLOR_EDITOR_HSLA_BUTTON_TIP"              : "Formato HSLa",
    "COLOR_EDITOR_USED_COLOR_TIP_SINGULAR"      : "{0} (Usato {1} volta)",
    "COLOR_EDITOR_USED_COLOR_TIP_PLURAL"        : "{0} (Usato {1} volte)",
    
    // extensions/default/JavaScriptCodeHints
    "CMD_JUMPTO_DEFINITION"                     : "Passa alla definizione",
    "CMD_SHOW_PARAMETER_HINT"                   : "Mostra suggerimenti sul parametro",
    "NO_ARGUMENTS"                              : "<nessun parametro>",
    
    // extensions/default/JSLint
    "JSLINT_NAME"                               : "JSLint",
    
    // extensions/default/QuickView
    "CMD_ENABLE_QUICK_VIEW"                     : "Anteprima veloce al passaggio del mouse",
    
    // extensions/default/RecentProjects
    "CMD_TOGGLE_RECENT_PROJECTS"                : "Progetti recenti",
    
    // extensions/default/WebPlatformDocs
    "DOCS_MORE_LINK"                            : "Leggi tutto"
});

/* Last translated for 8743b57e273aa8b32628b93c9f2c1f70e8c6ac7a */<|MERGE_RESOLUTION|>--- conflicted
+++ resolved
@@ -104,11 +104,7 @@
     "SAVE_CLOSE_MESSAGE"                : "Vuoi cambiare le modifiche apportate al file <span class='dialog-filename'>{0}</span>?",
     "SAVE_CLOSE_MULTI_MESSAGE"          : "Vuoi cambiare le modifiche apportate ai seguenti file?",
     "EXT_MODIFIED_TITLE"                : "Modifiche esterne",
-<<<<<<< HEAD
     "CONFIRM_FOLDER_DELETE_TITLE"       : "Conferma eliminazione",
-=======
-    "CONFIRM_FOLDER_DELETE_TITLE"       : "Conferma Eliminazione",
->>>>>>> 23f45312
     "CONFIRM_FOLDER_DELETE"             : "Sei sicuro di eliminare la cartella <span class='dialog-filename'>{0}</span>?",
     "FILE_DELETED_TITLE"                : "File Eliminato",
     "EXT_MODIFIED_WARNING"              : "<span class='dialog-filename'>{0}</span> è stato modificato sul disco.<br /><br />Vuoi salvare il file e sovrascrivere le modifiche?",
@@ -207,14 +203,9 @@
     "MULTIPLE_ERRORS"                       : "{1} {0} Problemi",
     "NO_ERRORS"                             : "Nessun {0} problema trovato - ottimo lavoro!",
     "NO_ERRORS_MULTIPLE_PROVIDER"           : "Nessun problema trovato - ottimo lavoro!",
-    "LINT_DISABLED"                         : "Linting disabilitato",
-    "NO_LINT_AVAILABLE"                     : "Linter disponibile {0}",
-<<<<<<< HEAD
-    "NOTHING_TO_LINT"                       : "Nulla da controllare",
-=======
-    "NOTHING_TO_LINT"                       : "Nessun lint",
->>>>>>> 23f45312
-    
+    "LINT_DISABLED"                         : "Verifica sintassi disabilitata",
+    "NO_LINT_AVAILABLE"                     : "Verifica sintassi disponibile {0}",
+    "NOTHING_TO_LINT"                       : "Nulla da verificare",
     
     /**
      * Command Name Constants
@@ -289,9 +280,9 @@
     "CMD_SCROLL_LINE_DOWN"              : "Scorri verso il basso",
     "CMD_TOGGLE_LINE_NUMBERS"           : "Numeri linea",
     "CMD_TOGGLE_ACTIVE_LINE"            : "Evidenzia linea attiva",
-    "CMD_TOGGLE_WORD_WRAP"              : "Word Wrap",
+    "CMD_TOGGLE_WORD_WRAP"              : "A capo automatico",
     "CMD_LIVE_HIGHLIGHT"                : "Ispezione Anteprima Live",
-    "CMD_VIEW_TOGGLE_INSPECTION"        : "Lint Files on Save",
+    "CMD_VIEW_TOGGLE_INSPECTION"        : "Verifica sintassi al salvataggio",
     "CMD_SORT_WORKINGSET_BY_ADDED"      : "Ordina per data di aggiunta",
     "CMD_SORT_WORKINGSET_BY_NAME"       : "Ordina per nome",
     "CMD_SORT_WORKINGSET_BY_TYPE"       : "Ordina per tipo",
