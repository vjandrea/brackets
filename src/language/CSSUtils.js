/*
 * Copyright (c) 2012 Adobe Systems Incorporated. All rights reserved.
 *  
 * Permission is hereby granted, free of charge, to any person obtaining a
 * copy of this software and associated documentation files (the "Software"), 
 * to deal in the Software without restriction, including without limitation 
 * the rights to use, copy, modify, merge, publish, distribute, sublicense, 
 * and/or sell copies of the Software, and to permit persons to whom the 
 * Software is furnished to do so, subject to the following conditions:
 *  
 * The above copyright notice and this permission notice shall be included in
 * all copies or substantial portions of the Software.
 *  
 * THE SOFTWARE IS PROVIDED "AS IS", WITHOUT WARRANTY OF ANY KIND, EXPRESS OR
 * IMPLIED, INCLUDING BUT NOT LIMITED TO THE WARRANTIES OF MERCHANTABILITY, 
 * FITNESS FOR A PARTICULAR PURPOSE AND NONINFRINGEMENT. IN NO EVENT SHALL THE
 * AUTHORS OR COPYRIGHT HOLDERS BE LIABLE FOR ANY CLAIM, DAMAGES OR OTHER 
 * LIABILITY, WHETHER IN AN ACTION OF CONTRACT, TORT OR OTHERWISE, ARISING 
 * FROM, OUT OF OR IN CONNECTION WITH THE SOFTWARE OR THE USE OR OTHER 
 * DEALINGS IN THE SOFTWARE.
 * 
 */


/*jslint vars: true, plusplus: true, devel: true, nomen: true, indent: 4, maxerr: 50 */
/*global define, $, CodeMirror, _parseRuleList: true */

// JSLint Note: _parseRuleList() is cyclical dependency, not a global function.
// It was added to this list to prevent JSLint warning about being used before being defined.

/**
 * Set of utilities for simple parsing of CSS text.
 */
define(function (require, exports, module) {
    "use strict";
    
    var Async               = require("utils/Async"),
        DocumentManager     = require("document/DocumentManager"),
        EditorManager       = require("editor/EditorManager"),
        HTMLUtils           = require("language/HTMLUtils"),
<<<<<<< HEAD
        FileIndexManager    = require("project/FileIndexManager");
=======
        FileIndexManager    = require("project/FileIndexManager"),
        NativeFileSystem    = require("file/NativeFileSystem").NativeFileSystem,
        TokenUtils          = require("utils/TokenUtils");
>>>>>>> 4a1a9628

    /**
     * Extracts all CSS selectors from the given text
     * Returns an array of selectors. Each selector is an object with the following properties:
         selector:                 the text of the selector (note: comma separated selector groups like 
                                   "h1, h2" are broken into separate selectors)
         ruleStartLine:            line in the text where the rule (including preceding comment) appears
         ruleStartChar:            column in the line where the rule (including preceding comment) starts
         selectorStartLine:        line in the text where the selector appears
         selectorStartChar:        column in the line where the selector starts
         selectorEndLine:          line where the selector ends
         selectorEndChar:          column where the selector ends
         selectorGroupStartLine:   line where the comma-separated selector group (e.g. .foo, .bar, .baz)
                                   starts that this selector (e.g. .baz) is part of. Particularly relevant for
                                   groups that are on multiple lines.
         selectorGroupStartChar:   column in line where the selector group starts.
         declListStartLine:        line where the declaration list for the rule starts
         declListStartChar:        column in line where the declaration list for the rule starts
         declListEndLine:          line where the declaration list for the rule ends
         declListEndChar:          column in the line where the declaration list for the rule ends
     * @param text {!String} CSS text to extract from
     * @return {Array.<Object>} Array with objects specifying selectors.
     */
    function extractAllSelectors(text) {
        var selectors = [];
        var mode = CodeMirror.getMode({indentUnit: 2}, "css");
        var state, lines, lineCount;
        var token, style, stream, line;
        var currentSelector = "";
        var ruleStartChar = -1, ruleStartLine = -1;
        var selectorStartChar = -1, selectorStartLine = -1;
        var selectorGroupStartLine = -1, selectorGroupStartChar = -1;
        var declListStartLine = -1, declListStartChar = -1;
        var escapePattern = new RegExp("\\\\[^\\\\]+", "g");
        var validationPattern = new RegExp("\\\\([a-f0-9]{6}|[a-f0-9]{4}(\\s|\\\\|$)|[a-f0-9]{2}(\\s|\\\\|$)|.)", "i");
        
        // implement _firstToken()/_nextToken() methods to
        // provide a single stream of tokens
        
        function _hasStream() {
            while (stream.eol()) {
                line++;
                if (line >= lineCount) {
                    return false;
                }
                if (currentSelector.match(/\S/)) {
                    // If we are in a current selector and starting a newline,
                    // make sure there is whitespace in the selector
                    currentSelector += " ";
                }
                stream = new CodeMirror.StringStream(lines[line]);
            }
            return true;
        }
        
        function _firstToken() {
            state = CodeMirror.startState(mode);
            lines = CodeMirror.splitLines(text);
            lineCount = lines.length;
            if (lineCount === 0) {
                return false;
            }
            line = 0;
            stream = new CodeMirror.StringStream(lines[line]);
            if (!_hasStream()) {
                return false;
            }
            style = mode.token(stream, state);
            token = stream.current();
            return true;
        }
        
        function _nextToken() {
            // advance the stream past this token
            stream.start = stream.pos;
            if (!_hasStream()) {
                return false;
            }
            style = mode.token(stream, state);
            token = stream.current();
            return true;
        }
        
        function _firstTokenSkippingWhitespace() {
            if (!_firstToken()) {
                return false;
            }
            while (!token.match(/\S/)) {
                if (!_nextToken()) {
                    return false;
                }
            }
            return true;
        }
        
        function _nextTokenSkippingWhitespace() {
            if (!_nextToken()) {
                return false;
            }
            while (!token.match(/\S/)) {
                if (!_nextToken()) {
                    return false;
                }
            }
            return true;
        }

        function _isStartComment() {
            return (token.match(/^\/\*/));
        }
        
        function _parseComment() {
            while (!token.match(/\*\/$/)) {
                if (!_nextToken()) {
                    break;
                }
            }
        }

        function _nextTokenSkippingComments() {
            if (!_nextToken()) {
                return false;
            }
            while (_isStartComment()) {
                _parseComment();
                if (!_nextToken()) {
                    return false;
                }
            }
            return true;
        }

        function _parseSelector() {
            
            currentSelector = "";
            selectorStartChar = stream.start;
            selectorStartLine = line;
            
            // Everything until the next ',' or '{' is part of the current selector
            while (token !== "," && token !== "{") {
                currentSelector += token;
                if (!_nextTokenSkippingComments()) {
                    break;
                }
            }
            
            // Unicode character replacement as defined in http://www.w3.org/TR/CSS21/syndata.html#characters
            if (/\\/.test(currentSelector)) {
                // Double replace in case of pattern overlapping (regex improvement?)
                currentSelector = currentSelector.replace(escapePattern, function (escapedToken) {
                    return escapedToken.replace(validationPattern, function (unicodeChar) {
                        unicodeChar = unicodeChar.substr(1);
                        if (unicodeChar.length === 1) {
                            return unicodeChar;
                        } else {
                            if (parseInt(unicodeChar, 16) < 0x10FFFF) {
                                return String.fromCharCode(parseInt(unicodeChar, 16));
                            } else { return String.fromCharCode(0xFFFD); }
                        }
                    });
                });
            }
            
            currentSelector = currentSelector.trim();
            if (currentSelector !== "") {
                selectors.push({selector: currentSelector,
                                ruleStartLine: ruleStartLine,
                                ruleStartChar: ruleStartChar,
                                selectorStartLine: selectorStartLine,
                                selectorStartChar: selectorStartChar,
                                declListEndLine: -1,
                                selectorEndLine: line,
                                selectorEndChar: stream.start - 1, // stream.start points to the first char of the non-selector token
                                selectorGroupStartLine: selectorGroupStartLine,
                                selectorGroupStartChar: selectorGroupStartChar
                               });
                currentSelector = "";
            }
            selectorStartChar = -1;
        }
        
        function _parseSelectorList() {

            selectorGroupStartLine = line;
            selectorGroupStartChar = stream.start;

            _parseSelector();
            while (token === ",") {
                if (!_nextTokenSkippingComments()) {
                    break;
                }
                _parseSelector();
            }
        }

        function _parseDeclarationList() {

            var j;
            declListStartLine = line;
            declListStartChar = stream.start;

            // Since we're now in a declaration list, that means we also finished
            // parsing the whole selector group. Therefore, reset selectorGroupStartLine
            // so that next time we parse a selector we know it's a new group
            selectorGroupStartLine = -1;
            selectorGroupStartChar = -1;
            ruleStartLine = -1;
            ruleStartChar = -1;

            // Skip everything until the next '}'
            while (token !== "}") {
                if (!_nextTokenSkippingComments()) {
                    break;
                }
            }
            
            // assign this declaration list position to every selector on the stack
            // that doesn't have a declaration list start and end line
            for (j = selectors.length - 1; j >= 0; j--) {
                if (selectors[j].declListEndLine !== -1) {
                    break;
                } else {
                    selectors[j].declListStartLine = declListStartLine;
                    selectors[j].declListStartChar = declListStartChar;
                    selectors[j].declListEndLine = line;
                    selectors[j].declListEndChar = stream.pos - 1; // stream.pos actually points to the char after the }
                }
            }
        }
        
        function includeCommentInNextRule() {
            if (ruleStartChar !== -1) {
                return false;       // already included
            }
            if (stream.start > 0 && lines[line].substr(0, stream.start).indexOf("}") !== -1) {
                return false;       // on same line as '}', so it's for previous rule
            }
            return true;
        }
        
        function _isStartAtRule() {
            return (token.match(/^@/));
        }
        
        function _parseAtRule() {

            // reset these fields to ignore comments preceding @rules
            ruleStartLine = -1;
            ruleStartChar = -1;
            selectorStartLine = -1;
            selectorStartChar = -1;
            selectorGroupStartLine = -1;
            selectorGroupStartChar = -1;
            
            if (token.match(/@media/i)) {
                // @media rule holds a rule list
                
                // Skip everything until the opening '{'
                while (token !== "{") {
                    if (!_nextTokenSkippingComments()) {
                        break;
                    }
                }
                _nextTokenSkippingWhitespace();    // skip past '{', to next non-ws token

                // Parse rules until we see '}'
                _parseRuleList("}");

            } else if (token.match(/@(charset|import|namespace)/i)) {
                
                // This code handles @rules in this format:
                //   @rule ... ;
                // Skip everything until the next ';'
                while (token !== ";") {
                    if (!_nextTokenSkippingComments()) {
                        break;
                    }
                }
                
            } else {
                // This code handle @rules that use this format:
                //    @rule ... { ... }
                // such as @page, @keyframes (also -webkit-keyframes, etc.), and @font-face.
                // Skip everything until the next '}'
                while (token !== "}") {
                    if (!_nextTokenSkippingComments()) {
                        break;
                    }
                }
            }
        }

        // parse a style rule
        function _parseRule() {
            _parseSelectorList();
            _parseDeclarationList();
        }
        
        function _parseRuleList(escapeToken) {
            
            while ((!escapeToken) || token !== escapeToken) {
                if (_isStartAtRule()) {
                    // @rule
                    _parseAtRule();
    
                } else if (_isStartComment()) {
                    // comment - make this part of style rule
                    if (includeCommentInNextRule()) {
                        ruleStartChar = stream.start;
                        ruleStartLine = line;
                    }
                    _parseComment();
    
                } else {
                    // Otherwise, it's style rule
                    if (ruleStartChar === -1) {
                        ruleStartChar = stream.start;
                        ruleStartLine = line;
                    }
                    _parseRule();
                }
                
                if (!_nextTokenSkippingWhitespace()) {
                    break;
                }
            }
        }
        
        // Do parsing

        if (_firstTokenSkippingWhitespace()) {

            // Style sheet is a rule list
            _parseRuleList();
        }

        return selectors;
    }
    
    /*
     * This code can be used to create an "independent" HTML document that can be passed to jQuery
     * calls. Allows using jQuery's CSS selector engine without actually putting anything in the browser's DOM
     *
    var _htmlDoctype = document.implementation.createDocumentType('html',
        '-//W3C//DTD XHTML 1.0 Strict//EN',
        'http://www.w3.org/TR/xhtml1/DTD/xhtml1-strict.dtd'
    );
    var _htmlDocument = document.implementation.createDocument('http://www.w3.org/1999/xhtml', 'html', _htmlDoctype);

    function checkIfSelectorSelectsHTML(selector, theHTML) {
        $('html', _htmlDocument).html(theHTML);
        return ($(selector, _htmlDocument).length > 0);
    }
    */
    
    /**
     * Finds all instances of the specified selector in "text".
     * Returns an Array of Objects with start and end properties.
     *
     * For Sprint 4, we only support simple selectors. This function will need to change
     * dramatically to support full selectors.
     *
     * FUTURE: (JRB) It would be nice to eventually use the browser/jquery to do the selector evaluation.
     * One way to do this would be to take the user's HTML, add a special attribute to every tag with a UID,
     * and then construct a DOM (using the commented out code above). Then, give this DOM and the selector to 
     * jquery and ask what matches. If the node that the user's cursor is in comes back from jquery, then 
     * we know the selector applies.
     *
     * @param text {!String} CSS text to search
     * @param selector {!String} selector to search for
     * @return {Array.<{selectorGroupStartLine:number, declListEndLine:number, selector:string}>}
     *      Array of objects containing the start and end line numbers (0-based, inclusive range) for each
     *      matched selector.
     */
    function _findAllMatchingSelectorsInText(text, selector) {
        var allSelectors = extractAllSelectors(text);
        var result = [];
        var i;
        
        // For sprint 4 we only match the rightmost simple selector, and ignore 
        // attribute selectors and pseudo selectors
        var classOrIdSelector = selector[0] === "." || selector[0] === "#";
        var prefix = "";
        
        // Escape initial "." in selector, if present.
        if (selector[0] === ".") {
            selector = "\\" + selector;
        }
        
        if (!classOrIdSelector) {
            // Tag selectors must have nothing, whitespace, or a combinator before it.
            selector = "(^|[\\s>+~])" + selector;
        }
        
        var re = new RegExp(selector + "(\\[[^\\]]*\\]|:{1,2}[\\w-()]+|\\.[\\w-]+|#[\\w-]+)*\\s*$", classOrIdSelector ? "" : "i");
        allSelectors.forEach(function (entry) {
            if (entry.selector.search(re) !== -1) {
                result.push(entry);
            } else if (!classOrIdSelector) {
                // Special case for tag selectors - match "*" as the rightmost character
                if (entry.selector.trim().search(/\*$/) !== -1) {
                    result.push(entry);
                }
            }
        });
        
        return result;
    }
    
    
    /**
     * Converts the results of _findAllMatchingSelectorsInText() into a simpler bag of data and
     * appends those new objects to the given 'resultSelectors' Array.
     * @param {Array.<{document:Document, lineStart:number, lineEnd:number}>} resultSelectors
     * @param {Array.<{selectorGroupStartLine:number, declListEndLine:number, selector:string}>} selectorsToAdd
     * @param {!Document} sourceDoc
     * @param {!number} lineOffset Amount to offset all line number info by. Used if the first line
     *          of the parsed CSS text is not the first line of the sourceDoc.
     */
    function _addSelectorsToResults(resultSelectors, selectorsToAdd, sourceDoc, lineOffset) {
        selectorsToAdd.forEach(function (selectorInfo) {
            resultSelectors.push({
                name: selectorInfo.selector,
                document: sourceDoc,
                lineStart: selectorInfo.ruleStartLine + lineOffset,
                lineEnd: selectorInfo.declListEndLine + lineOffset
            });
        });
    }
    
    /** Finds matching selectors in CSS files; adds them to 'resultSelectors' */
    function _findMatchingRulesInCSSFiles(selector, resultSelectors) {
        var result          = new $.Deferred(),
            cssFilesResult  = FileIndexManager.getFileInfoList("css");
        
        // Load one CSS file and search its contents
        function _loadFileAndScan(fullPath, selector) {
            var oneFileResult = new $.Deferred();
            
            DocumentManager.getDocumentForPath(fullPath)
                .done(function (doc) {
                    // Find all matching rules for the given CSS file's content, and add them to the
                    // overall search result
                    var oneCSSFileMatches = _findAllMatchingSelectorsInText(doc.getText(), selector);
                    _addSelectorsToResults(resultSelectors, oneCSSFileMatches, doc, 0);
                    
                    oneFileResult.resolve();
                })
                .fail(function (error) {
                    oneFileResult.reject(error);
                });
        
            return oneFileResult.promise();
        }
        
        // Load index of all CSS files; then process each CSS file in turn (see above)
        cssFilesResult.done(function (fileInfos) {
            Async.doInParallel(fileInfos, function (fileInfo, number) {
                return _loadFileAndScan(fileInfo.fullPath, selector);
            })
                .pipe(result.resolve, result.reject);
        });
        
        return result.promise();
    }
    
    /** Finds matching selectors in the <style> block of a single HTML file; adds them to 'resultSelectors' */
    function _findMatchingRulesInStyleBlocks(htmlDocument, selector, resultSelectors) {
        // HTMLUtils requires a real CodeMirror instance; make sure we can give it the right Editor
        var htmlEditor = EditorManager.getCurrentFullEditor();
        if (htmlEditor.document !== htmlDocument) {
            console.error("Cannot search for <style> blocks in HTML file other than current editor");
            return;
        }
        
        // Find all <style> blocks in the HTML file
        var styleBlocks = HTMLUtils.findStyleBlocks(htmlEditor);
        
        styleBlocks.forEach(function (styleBlockInfo) {
            // Search this one <style> block's content, appending results to 'resultSelectors'
            var oneStyleBlockMatches = _findAllMatchingSelectorsInText(styleBlockInfo.text, selector);
            _addSelectorsToResults(resultSelectors, oneStyleBlockMatches, htmlDocument, styleBlockInfo.start.line);
        });
    }
    
    /**
     * Return all rules matching the specified selector.
     * For Sprint 4, we only look at the rightmost simple selector. For example, searching for ".foo" will 
     * match these rules:
     *  .foo {}
     *  div .foo {}
     *  div.foo {}
     *  div .foo[bar="42"] {}
     *  div .foo:hovered {}
     *  div .foo::first-child
     * but will *not* match these rules:
     *  .foobar {}
     *  .foo .bar {}
     *  div .foo .bar {}
     *  .foo.bar {}
     *
     * @param {!String} selector The selector to match. This can be a tag selector, class selector or id selector
     * @param {?Document} htmlDocument An HTML file for context (so we can search <style> blocks)
     * @return {$.Promise} that will be resolved with an Array of objects containing the
     *      source document, start line, and end line (0-based, inclusive range) for each matching declaration list.
     *      Does not addRef() the documents returned in the array.
     */
    function findMatchingRules(selector, htmlDocument) {
        var result          = new $.Deferred(),
            resultSelectors = [];
        
        // Synchronously search for matches in <style> blocks
        if (htmlDocument) {
            _findMatchingRulesInStyleBlocks(htmlDocument, selector, resultSelectors);
        }
        
        // Asynchronously search for matches in all the project's CSS files
        // (results are appended together in same 'resultSelectors' array)
        _findMatchingRulesInCSSFiles(selector, resultSelectors)
            .done(function () {
                result.resolve(resultSelectors);
            })
            .fail(function (error) {
                result.reject(error);
            });
        
        return result.promise();
    }
    
    /**
     * Returns the selector(s) of the rule at the specified document pos, or "" if the position is 
     * is not within a style rule.
     *
     * @param {!Editor} editor Editor to search
     * @param {!{line: number, ch: number}} pos Position to search
     * @return {string} Selector(s) for the rule at the specified position, or "" if the position
     *          is not within a style rule. If the rule has multiple selectors, a comma-separated
     *          selector string is returned.
     */
    function findSelectorAtDocumentPos(editor, pos) {
        var cm = editor._codeMirror;
        var ctx = TokenUtils.getInitialContext(cm, $.extend({}, pos));
        var selector = "", inSelector = false, foundChars = false;

        function _stripAtRules(selector) {
            selector = selector.trim();
            if (selector.indexOf("@") === 0) {
                return "";
            }
            return selector;
        }
        
        // Parse a selector. Assumes ctx is pointing at the opening
        // { that is after the selector name.
        function _parseSelector(ctx) {
            var selector = "";
            
            // Skip over {
            TokenUtils.movePrevToken(ctx);
            
            while (true) {
                if (ctx.token.className !== "comment") {
                    // Stop once we've reached a {, }, or ;
                    if (/[\{\}\;]/.test(ctx.token.string)) {
                        break;
                    }
                    selector = ctx.token.string + selector;
                }
                if (!TokenUtils.movePrevToken(ctx)) {
                    break;
                }
            }
            
            return selector;
        }
        
        // scan backwards to see if the cursor is in a rule
        while (true) {
            if (ctx.token.className !== "comment") {
                if (ctx.token.string === "}") {
                    break;
                } else if (ctx.token.string === "{") {
                    selector = _parseSelector(ctx);
                    break;
                } else {
                    if (ctx.token.string.trim() !== "") {
                        foundChars = true;
                    }
                }
            }
            
            if (!TokenUtils.movePrevToken(ctx)) {
                break;
            }
        }
        
        selector = _stripAtRules(selector);
        
        // Reset the context to original scan position
        ctx = TokenUtils.getInitialContext(cm, $.extend({}, pos));
        
        // special case - we aren't in a selector and haven't found any chars,
        // look at the next immediate token to see if it is non-whitespace
        if (!selector && !foundChars) {
            if (TokenUtils.moveNextToken(ctx) && ctx.token.className !== "comment" && ctx.token.string.trim() !== "") {
                foundChars = true;
                ctx = TokenUtils.getInitialContext(cm, $.extend({}, pos));
            }
        }
        
        // At this point if we haven't found a selector, but have seen chars when
        // scanning, assume we are in the middle of a selector.
        if (!selector && foundChars) {
            // scan forward to see if the cursor is in a selector
            while (true) {
                if (ctx.token.className !== "comment") {
                    if (ctx.token.string === "{") {
                        selector = _parseSelector(ctx);
                        break;
                    } else if (ctx.token.string === "}" || ctx.token.string === ";") {
                        break;
                    }
                }
                if (!TokenUtils.moveNextToken(ctx)) {
                    break;
                }
            }
        }
        
        return _stripAtRules(selector);
    }
    
    exports._findAllMatchingSelectorsInText = _findAllMatchingSelectorsInText; // For testing only
    exports.findMatchingRules = findMatchingRules;
    exports.extractAllSelectors = extractAllSelectors;
    exports.findSelectorAtDocumentPos = findSelectorAtDocumentPos;
});<|MERGE_RESOLUTION|>--- conflicted
+++ resolved
@@ -38,13 +38,9 @@
         DocumentManager     = require("document/DocumentManager"),
         EditorManager       = require("editor/EditorManager"),
         HTMLUtils           = require("language/HTMLUtils"),
-<<<<<<< HEAD
-        FileIndexManager    = require("project/FileIndexManager");
-=======
         FileIndexManager    = require("project/FileIndexManager"),
         NativeFileSystem    = require("file/NativeFileSystem").NativeFileSystem,
         TokenUtils          = require("utils/TokenUtils");
->>>>>>> 4a1a9628
 
     /**
      * Extracts all CSS selectors from the given text
